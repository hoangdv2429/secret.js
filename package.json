{
  "name": "secretjs",
  "description": "The JavaScript SDK for Secret Network",
  "version": "1.5.0",
  "license": "MIT",
  "author": "SCRT Labs",
  "bugs": {
    "url": "https://github.com/scrtlabs/secret.js/issues"
  },
  "repository": {
    "url": "https://github.com/scrtlabs/secret.js"
  },
  "files": [
    "dist",
    "src",
    "package.json",
    "yarn.lock",
    "README.md",
    "LICENSE",
    "LICENSE.cosmjs"
  ],
  "types": "dist/index.d.ts",
  "main": "dist/index.js",
  "browser": "dist/browser.js",
  "scripts": {
    "build": "rm -rf ./dist && webpack && tsc",
    "test": "./test.sh",
    "gen-docs": "typedoc"
  },
  "dependencies": {
    "@cosmjs/encoding": "0.27.1",
    "@cosmjs/math": "0.27.1",
    "@noble/hashes": "1.0.0",
<<<<<<< HEAD
    "@noble/secp256k1": "1.7.0",
    "@osmonauts/helpers": "0.3.8",
=======
    "@noble/secp256k1": "1.6.3",
>>>>>>> 2cf918ab
    "bech32": "2.0.0",
    "big-integer": "1.6.51",
    "bignumber.js": "9.0.2",
    "bip32": "2.0.6",
    "bip39": "3.0.4",
    "cross-fetch": "3.1.5",
    "curve25519-js": "0.0.4",
    "google-protobuf": "^3.14.0",
    "is-gzip": "2.0.0",
    "miscreant": "0.3.2",
    "pako": "2.0.4",
    "protobufjs": "6.11.3",
    "secure-random": "1.1.2"
  },
  "devDependencies": {
    "@types/is-gzip": "2.0.0",
    "@types/jest": "27.4.0",
    "@types/node": "18.11.2",
    "@types/pako": "1.0.3",
    "@types/protobufjs": "6.0.0",
    "@types/secure-random": "1.1.0",
    "jest": "27.4.7",
    "node-polyfill-webpack-plugin": "1.1.4",
    "prettier": "2.5.1",
    "ts-jest": "27.1.3",
    "ts-loader": "9.2.6",
    "ts-node": "^10.7.0",
    "ts-proto": "1.104.0",
    "typedoc": "0.22.11",
    "typedoc-plugin-extras": "2.2.3",
    "typedoc-plugin-missing-exports": "0.22.6",
    "typescript": "4.5.5",
    "webpack": "5.68.0",
    "webpack-cli": "4.9.2"
  },
  "browserslist": {
    "production": [
      "chrome >= 67",
      "edge >= 79",
      "firefox >= 68",
      "opera >= 54",
      "safari >= 14"
    ],
    "development": [
      "last 1 chrome version",
      "last 1 firefox version",
      "last 1 safari version"
    ]
  }
}<|MERGE_RESOLUTION|>--- conflicted
+++ resolved
@@ -31,12 +31,8 @@
     "@cosmjs/encoding": "0.27.1",
     "@cosmjs/math": "0.27.1",
     "@noble/hashes": "1.0.0",
-<<<<<<< HEAD
     "@noble/secp256k1": "1.7.0",
     "@osmonauts/helpers": "0.3.8",
-=======
-    "@noble/secp256k1": "1.6.3",
->>>>>>> 2cf918ab
     "bech32": "2.0.0",
     "big-integer": "1.6.51",
     "bignumber.js": "9.0.2",
