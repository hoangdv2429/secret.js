{
  "name": "secretjs",
  "description": "The JavaScript SDK for Secret Network",
  "version": "1.4.5",
  "license": "MIT",
  "author": "SCRT Labs",
  "bugs": {
    "url": "https://github.com/scrtlabs/secret.js/issues"
  },
  "repository": {
    "url": "https://github.com/scrtlabs/secret.js"
  },
  "files": [
    "dist",
    "src",
    "package.json",
    "yarn.lock",
    "README.md",
    "LICENSE",
    "LICENSE.cosmjs"
  ],
  "types": "dist/index.d.ts",
  "main": "dist/index.js",
  "browser": "dist/browser.js",
  "scripts": {
    "build": "rm -rf ./dist && webpack && tsc",
    "test": "./test.sh",
    "gen-docs": "typedoc"
  },
  "dependencies": {
    "@cosmjs/encoding": "0.27.1",
    "@cosmjs/math": "0.27.1",
    "@noble/hashes": "1.0.0",
    "@noble/secp256k1": "1.6.3",
    "bech32": "2.0.0",
    "big-integer": "1.6.51",
    "bignumber.js": "9.0.2",
    "bip32": "2.0.6",
    "bip39": "3.0.4",
    "cross-fetch": "3.1.5",
    "curve25519-js": "0.0.4",
    "google-protobuf": "^3.14.0",
    "is-gzip": "2.0.0",
    "miscreant": "0.3.2",
    "pako": "2.0.4",
    "protobufjs": "6.11.3",
    "secure-random": "1.1.2"
  },
  "devDependencies": {
    "@types/is-gzip": "2.0.0",
    "@types/jest": "27.4.0",
<<<<<<< HEAD
    "@types/node": "18.8.4",
=======
    "@types/node": "18.11.2",
>>>>>>> 87c9f250
    "@types/pako": "1.0.3",
    "@types/protobufjs": "6.0.0",
    "@types/secure-random": "1.1.0",
    "jest": "27.4.7",
    "node-polyfill-webpack-plugin": "1.1.4",
    "prettier": "2.5.1",
    "ts-jest": "27.1.3",
    "ts-loader": "9.2.6",
    "ts-node": "^10.7.0",
    "ts-proto": "1.104.0",
    "typedoc": "0.22.11",
    "typedoc-plugin-extras": "2.2.3",
    "typedoc-plugin-missing-exports": "0.22.6",
    "typescript": "4.5.5",
    "webpack": "5.68.0",
    "webpack-cli": "4.9.2"
  },
  "browserslist": {
    "production": [
      "chrome >= 67",
      "edge >= 79",
      "firefox >= 68",
      "opera >= 54",
      "safari >= 14"
    ],
    "development": [
      "last 1 chrome version",
      "last 1 firefox version",
      "last 1 safari version"
    ]
  }
}<|MERGE_RESOLUTION|>--- conflicted
+++ resolved
@@ -1,7 +1,7 @@
 {
   "name": "secretjs",
   "description": "The JavaScript SDK for Secret Network",
-  "version": "1.4.5",
+  "version": "1.5.0",
   "license": "MIT",
   "author": "SCRT Labs",
   "bugs": {
@@ -49,11 +49,7 @@
   "devDependencies": {
     "@types/is-gzip": "2.0.0",
     "@types/jest": "27.4.0",
-<<<<<<< HEAD
-    "@types/node": "18.8.4",
-=======
     "@types/node": "18.11.2",
->>>>>>> 87c9f250
     "@types/pako": "1.0.3",
     "@types/protobufjs": "6.0.0",
     "@types/secure-random": "1.1.0",
