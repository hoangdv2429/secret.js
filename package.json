--- conflicted
+++ resolved
@@ -15,11 +15,7 @@
   "browser": "dist/browser.js",
   "scripts": {
     "build": "rm -rf ./dist && webpack && tsc",
-<<<<<<< HEAD
-    "test": "jest --runInBand",
-=======
     "test": "./test.sh",
->>>>>>> b9d4a619
     "gen-docs": "typedoc"
   },
   "dependencies": {
