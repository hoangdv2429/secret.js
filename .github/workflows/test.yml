--- conflicted
+++ resolved
@@ -13,8 +13,7 @@
         run: yarn
       - name: Run tests
         env:
-<<<<<<< HEAD
-          SKIP_LOCALSECRET: true
+          SKIP_LOCALSECRET: false
         run: yarn test
 
   Tests-CW20-IBC:
@@ -32,8 +31,4 @@
         run: |
           cd test/cw20-ics20
           docker compose -f ./docker-compose.yml up -d
-          npx jest --forceExit
-=======
-          SKIP_LOCALSECRET: false
-        run: yarn test
->>>>>>> df9033a6
+          npx jest --forceExit