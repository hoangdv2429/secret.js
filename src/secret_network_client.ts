import { fromBase64, fromUtf8, toHex } from "@cosmjs/encoding";
import { Tendermint34Client } from "@cosmjs/tendermint-rpc";
import {
  Coin,
  MsgBeginRedelegate,
  MsgBeginRedelegateParams,
  MsgCreateValidator,
  MsgCreateValidatorParams,
  MsgDelegate,
  MsgDelegateParams,
  MsgDeposit,
  MsgDepositParams,
  MsgEditValidator,
  MsgEditValidatorParams,
  MsgExec,
  MsgExecParams,
  MsgExecuteContract,
  MsgExecuteContractParams,
  MsgFundCommunityPool,
  MsgFundCommunityPoolParams,
  MsgGrant,
  MsgGrantAllowance,
  MsgGrantAllowanceParams,
  MsgGrantParams,
  MsgInstantiateContract,
  MsgInstantiateContractParams,
  MsgMultiSend,
  MsgMultiSendParams,
  MsgRevoke,
  MsgRevokeAllowance,
  MsgRevokeAllowanceParams,
  MsgRevokeParams,
  MsgSend,
  MsgSendParams,
  MsgSetWithdrawAddress,
  MsgSetWithdrawAddressParams,
  MsgStoreCode,
  MsgStoreCodeParams,
  MsgSubmitEvidence,
  MsgSubmitEvidenceParams,
  MsgSubmitProposal,
  MsgSubmitProposalParams,
  MsgTransfer,
  MsgTransferParams,
  MsgUndelegate,
  MsgUndelegateParams,
  MsgUnjail,
  MsgUnjailParams,
  MsgVerifyInvariant,
  MsgVerifyInvariantParams,
  MsgVote,
  MsgVoteParams,
  MsgVoteWeighted,
  MsgVoteWeightedParams,
  MsgWithdrawDelegatorReward,
  MsgWithdrawDelegatorRewardParams,
  MsgWithdrawValidatorCommission,
  MsgWithdrawValidatorCommissionParams,
} from ".";
import { EncryptionUtils, EncryptionUtilsImpl } from "./encryption";
import { AuthQuerier } from "./query/auth";
import { ComputeQuerier } from "./query/compute";
import { AminoMsg, Msg, MsgParams, ProtoMsg } from "./tx/types";
import {
  AccountData,
  AminoSigner,
  AminoSignResponse,
  encodeSecp256k1Pubkey,
  isOfflineDirectSigner,
  Pubkey,
  Signer,
  StdFee,
  StdSignDoc,
} from "./wallet_amino";
import {
  MsgSnip20DecreaseAllowance,
  MsgSnip20IncreaseAllowance,
  MsgSnip20Send,
  MsgSnip20Transfer,
  Snip20Querier,
} from "./extensions/snip20";
import {
  Snip20DecreaseAllowanceOptions,
  Snip20IncreaseAllowanceOptions,
  Snip20SendOptions,
  Snip20TransferOptions,
} from "./extensions/snip20/types";

export type CreateClientOptions = {
  rpcUrl: string;
  /** A wallet for signing transactions & permits. When `wallet` is supplied, `walletAddress` & `chainId` must be supplied too. */
  wallet?: Signer;
  /** walletAddress is the spesific account address in the wallet that is permitted to sign transactions & permits. */
  walletAddress?: string;
  /** The chain-id on which the wallet is allowed to sign transactions & permits. */
  chainId?: string;
  /** Passing `encryptionSeed` will allow tx decryption at a later time. Ignored if `encryptionUtils` is supplied. */
  encryptionSeed?: Uint8Array;
  /** `encryptionUtils` overrides the default {@link EncryptionUtilsImpl}. */
  encryptionUtils?: EncryptionUtils;
};

export enum BroadcastMode {
  /**
   * Broadcast transaction to mempool and wait for CheckTx response.
   *
   * @see https://docs.tendermint.com/master/rpc/#/Tx/broadcast_tx_sync
   */
  Sync,
  /**
   * Broadcast transaction to mempool and do not wait for CheckTx response.
   *
   * @see https://docs.tendermint.com/master/rpc/#/Tx/broadcast_tx_async
   */
  Async,
}

export type TxOptions = {
  /** Defaults to `25_000`. */
  gasLimit?: number;
  /** E.g. gasPriceInFeeDenom=0.25 & feeDenom="uscrt" => Total fee for tx is `0.25 * gasLimit`uscrt. Defaults to `0.25`. */
  gasPriceInFeeDenom?: number;
  /** Defaults to `"uscrt"`. */
  feeDenom?: string;
  /** Defaults to `""`. */
  memo?: string;
  /** If false returns immediately with `transactionHash`. Defaults to `true`. */
  waitForCommit?: boolean;
  /**
   * How much time (in milliseconds) to wait for tx to commit on-chain.
   *
   * Defaults to `60_000`. Ignored if `waitForCommit = false`.
   */
  broadcastTimeoutMs?: number;
  /**
   * When waiting for the tx to commit on-chain, how much time (in milliseconds) to wait between checks.
   *
   * Smaller intervals will cause more load on your node provider. Keep in mind that blocks on Secret Network take about 6 seconds to finilize.
   *
   * Defaults to `6_000`. Ignored if `waitForCommit = false`.
   */
  broadcastCheckIntervalMs?: number;
  /**
   * If `BroadcastMode.Sync` - Broadcast transaction to mempool and wait for CheckTx response.
   *
   * @see https://docs.tendermint.com/master/rpc/#/Tx/broadcast_tx_sync
   *
   * If `BroadcastMode.Async` Broadcast transaction to mempool and do not wait for CheckTx response.
   *
   * @see https://docs.tendermint.com/master/rpc/#/Tx/broadcast_tx_async
   */
  broadcastMode?: BroadcastMode;
  /**
   * explicitSignerData can be used to override `chainId`, `accountNumber` & `accountSequence`.
   * This is usefull when using {@link BroadcastMode.Async} or when you don't want secretjs
   * to query for `accountNumber` & `accountSequence` from the chain. (smoother in UIs, less load on your node provider).
   */
  explicitSignerData?: SignerData;
};

/**
 * Signing information for a single signer that is not included in the transaction.
 *
 * @see https://github.com/cosmos/cosmos-sdk/blob/v0.42.2/x/auth/signing/sign_mode_handler.go#L23-L37
 */
export interface SignerData {
  readonly accountNumber: number;
  readonly sequence: number;
  readonly chainId: string;
}

export class ReadonlySigner implements AminoSigner {
  getAccounts(): Promise<readonly AccountData[]> {
    throw new Error("getAccounts() is not supported in readonly mode.");
  }
  signAmino(
    _signerAddress: string,
    _signDoc: StdSignDoc,
  ): Promise<AminoSignResponse> {
    throw new Error("signAmino() is not supported in readonly mode.");
  }
}

export type Querier = {
  /** Returns a transaction with a txhash. Must be 64 character upper-case hex string */
  getTx: (hash: string) => Promise<Tx | null>;
  /**
   * To tell which events you want, you need to provide a query. query is a string, which has a form: "condition AND condition ..." (no OR at the moment).
   *
   * condition has a form: "key operation operand". key is a string with a restricted set of possible symbols (\t\n\r\()"'=>< are not allowed).
   *
   * operation can be "=", "<", "<=", ">", ">=", "CONTAINS" AND "EXISTS". operand can be a string (escaped with single quotes), number, date or time.
   *
   * Examples:
   * - `tx.hash = 'XYZ'` # single transaction
   * - `tx.height = 5` # all txs of the fifth block
   * - `create_validator.validator = 'ABC'` # tx where validator ABC was created
   *
   * Tendermint provides a few predefined keys: tm.event, tx.hash and tx.height. You can provide additional event keys that were emitted during the transaction.
   *
   * All events are indexed by a composite key of the form `{eventType}.{evenAttrKey}`.
   *
   * Multiple event types with duplicate keys are allowed and are meant to categorize unique and distinct events.
   *
   * To create a query for txs where AddrA transferred funds: `transfer.sender = 'AddrA'`.
   *
   */
  txsQuery: (query: string) => Promise<Tx[]>;
  auth: AuthQuerier;
  authz: import("./protobuf_stuff/cosmos/authz/v1beta1/query").Query;
  bank: import("./protobuf_stuff/cosmos/bank/v1beta1/query").Query;
  compute: ComputeQuerier;
<<<<<<< HEAD
  distribution: import("./protobuf_stuff/cosmos/distribution/v1beta1/query").QueryClientImpl;
  evidence: import("./protobuf_stuff/cosmos/evidence/v1beta1/query").QueryClientImpl;
  feegrant: import("./protobuf_stuff/cosmos/feegrant/v1beta1/query").QueryClientImpl;
  gov: import("./protobuf_stuff/cosmos/gov/v1beta1/query").QueryClientImpl;
  ibc_channel: import("./protobuf_stuff/ibc/core/channel/v1/query").QueryClientImpl;
  ibc_client: import("./protobuf_stuff/ibc/core/client/v1/query").QueryClientImpl;
  ibc_connection: import("./protobuf_stuff/ibc/core/connection/v1/query").QueryClientImpl;
  ibc_transfer: import("./protobuf_stuff/ibc/applications/transfer/v1/query").QueryClientImpl;
  mint: import("./protobuf_stuff/cosmos/mint/v1beta1/query").QueryClientImpl;
  params: import("./protobuf_stuff/cosmos/params/v1beta1/query").QueryClientImpl;
  registration: import("./protobuf_stuff/secret/registration/v1beta1/query").QueryClientImpl;
  slashing: import("./protobuf_stuff/cosmos/slashing/v1beta1/query").QueryClientImpl;
  staking: import("./protobuf_stuff/cosmos/staking/v1beta1/query").QueryClientImpl;
  tendermint: import("./protobuf_stuff/cosmos/base/tendermint/v1beta1/query").ServiceClientImpl;
  upgrade: import("./protobuf_stuff/cosmos/upgrade/v1beta1/query").QueryClientImpl;
  getTx: (id: string) => Promise<IndexedTx | null>;
  txsQuery: (query: string) => Promise<IndexedTx[]>;
  snip20: Snip20Querier;
=======
  distribution: import("./protobuf_stuff/cosmos/distribution/v1beta1/query").Query;
  evidence: import("./protobuf_stuff/cosmos/evidence/v1beta1/query").Query;
  feegrant: import("./protobuf_stuff/cosmos/feegrant/v1beta1/query").Query;
  gov: import("./protobuf_stuff/cosmos/gov/v1beta1/query").Query;
  ibc_channel: import("./protobuf_stuff/ibc/core/channel/v1/query").Query;
  ibc_client: import("./protobuf_stuff/ibc/core/client/v1/query").Query;
  ibc_connection: import("./protobuf_stuff/ibc/core/connection/v1/query").Query;
  ibc_transfer: import("./protobuf_stuff/ibc/applications/transfer/v1/query").Query;
  mint: import("./protobuf_stuff/cosmos/mint/v1beta1/query").Query;
  params: import("./protobuf_stuff/cosmos/params/v1beta1/query").Query;
  registration: import("./protobuf_stuff/secret/registration/v1beta1/query").Query;
  slashing: import("./protobuf_stuff/cosmos/slashing/v1beta1/query").Query;
  staking: import("./protobuf_stuff/cosmos/staking/v1beta1/query").Query;
  tendermint: import("./protobuf_stuff/cosmos/base/tendermint/v1beta1/query").Service;
  upgrade: import("./protobuf_stuff/cosmos/upgrade/v1beta1/query").Query;
>>>>>>> 57eda8ca
};

export type ArrayLog = Array<{
  msg: number;
  type: string;
  key: string;
  value: string;
}>;

export type JsonLog = Array<{
  events: Array<{
    type: string;
    attributes: Array<{ key: string; value: string }>;
  }>;
}>;

/**
 * MsgData defines the data returned in a Result object during message
 * execution.
 */
export type MsgData = {
  msgType: string;
  data: Uint8Array;
};

/**
 * The response after successfully broadcasting a transaction.
 */
export type DeliverTxResponse = {
  readonly height?: number;
  /** Error code. The transaction suceeded iff code is 0. */
  readonly code?: number;
  readonly transactionHash: string;
  /**
   * If code != 0, rawLog contains the error.
   *
   * If code = 0 you'll probably want to use `jsonLog` or `arrayLog`. Values are not decrypted.
   */
  readonly rawLog?: string;
  /** If code = 0, `jsonLog = JSON.parse(rawLow)`. Values are decrypted if possible. */
  readonly jsonLog?: JsonLog;
  /** If code = 0, `arrayLog` is a flattened `jsonLog`. Values are decrypted if possible. */
  readonly arrayLog?: ArrayLog;
  readonly data?: MsgData[];
  readonly gasUsed?: number;
  readonly gasWanted?: number;
};

/** A transaction that is indexed as part of the transaction history */
export interface Tx {
  readonly height: number;
  /** Transaction hash (might be used as transaction ID). Guaranteed to be non-empty upper-case hex */
  readonly hash: string;
  /** Transaction execution error code. 0 on success. */
  readonly code: number;
  /**
   * If code != 0, rawLog contains the error.
   *
   * If code = 0 you'll probably want to use `jsonLog` or `arrayLog`. Values are not decrypted.
   */
  readonly rawLog: string;
  /** If code = 0, `jsonLog = JSON.parse(rawLow)`. Values are decrypted if possible. */
  readonly jsonLog?: JsonLog;
  /** If code = 0, `arrayLog` is a flattened `jsonLog`. Values are decrypted if possible. */
  readonly arrayLog?: ArrayLog;
  /**
   * Raw transaction bytes stored in Tendermint.
   *
   * If you hash this, you get the transaction hash (= transaction ID):
   *
   * ```js
   * import { sha256 } from "@noble/hashes/sha256";
   * import { toHex } from "@cosmjs/encoding";
   *
   * const transactionId = toHex(sha256(indexTx.tx)).toUpperCase();
   * ```
   *
   * Use `decodeTxRaw` from @cosmjs/proto-signing to decode this.
   */
  readonly tx: Uint8Array;
  readonly gasUsed: number;
  readonly gasWanted: number;
}

export type TxSender = {
  /**
   * Sign and broadcast a transaction to Secret Network.
   *
   * @param {TxOptions} [options] Options for signing and broadcasting
   * @param {Number} [options.gasLimit=25_000]
   * @param {Number} [options.gasPriceInFeeDenom=0.25] E.g. gasPriceInFeeDenom=0.25 & feeDenom="uscrt" => Total fee for tx is `0.25 * gasLimit`uscrt.
   * @param {String} [options.feeDenom="uscrt"]
   * @param {String} [options.memo=""]
   * @param {boolean} [options.waitForCommit=true] If false returns immediately with `transactionHash`. Defaults to `true`.
   * @param {Number} [options.broadcastTimeoutMs=60_000] How much time (in milliseconds) to wait for tx to commit on-chain. Ignored if `waitForCommit = false`.
   * @param {Number} [options.broadcastCheckIntervalMs=6_000] When waiting for the tx to commit on-chain, how much time (in milliseconds) to wait between checks. Smaller intervals will cause more load on your node provider. Keep in mind that blocks on Secret Network take about 6 seconds to finilize. Ignored if `waitForCommit = false`.
   * @param {BroadcastMode} [options.broadcastMode=BroadcastMode.Sync] If {@link BroadcastMode.Sync} - Broadcast transaction to mempool and wait for CheckTx response. @see https://docs.tendermint.com/master/rpc/#/Tx/broadcast_tx_sync. If {@link BroadcastMode.Async} Broadcast transaction to mempool and do not wait for CheckTx response. @see https://docs.tendermint.com/master/rpc/#/Tx/broadcast_tx_async.
   * @param {SignerData} [options.explicitSignerData] explicitSignerData  can be used to override `chainId`, `accountNumber` & `accountSequence`. This is usefull when using {@link BroadcastMode.Async} or when you don't want secretjs to query for `accountNumber` & `accountSequence` from the chain. (smoother in UIs, less load on your node provider).
   * @param {Number} [options.explicitSignerData.accountNumber]
   * @param {Number} [options.explicitSignerData.sequence]
   * @param {String} [options.explicitSignerData.chainId]
   * @param {Msg[]} messages A list of messages, executed sequentially. If all messages succeeds then the transaction succeed, and the resulting {@link DeliverTxResponse} object will have `code = 0`. If at lease one message fails, the entire transaction is reverted and {@link DeliverTxResponse} `code` field will not be `0`.
   *
   * List of possible Msgs:
   *   - authz           {@link MsgExec}
   *   - authz           {@link MsgGrant}
   *   - authz           {@link MsgRevoke}
   *   - bank            {@link MsgMultiSend}
   *   - bank            {@link MsgSend}
   *   - compute         {@link MsgExecuteContract}
   *   - compute         {@link MsgInstantiateContract}
   *   - compute         {@link MsgStoreCode}
   *   - crisis          {@link MsgVerifyInvariant}
   *   - distribution    {@link MsgFundCommunityPool}
   *   - distribution    {@link MsgSetWithdrawAddress}
   *   - distribution    {@link MsgWithdrawDelegatorReward}
   *   - distribution    {@link MsgWithdrawValidatorCommission}
   *   - evidence        {@link MsgSubmitEvidence}
   *   - feegrant        {@link MsgGrantAllowance}
   *   - feegrant        {@link MsgRevokeAllowance}
   *   - gov             {@link MsgDeposit}
   *   - gov             {@link MsgSubmitProposal}
   *   - gov             {@link MsgVote}
   *   - gov             {@link MsgVoteWeighted}
   *   - ibc_channel     {@link MsgAcknowledgement}
   *   - ibc_channel     {@link MsgChannelCloseConfirm}
   *   - ibc_channel     {@link MsgChannelCloseInit}
   *   - ibc_channel     {@link MsgChannelOpenAck}
   *   - ibc_channel     {@link MsgChannelOpenConfirm}
   *   - ibc_channel     {@link MsgChannelOpenInit}
   *   - ibc_channel     {@link MsgChannelOpenTry}
   *   - ibc_channel     {@link MsgRecvPacket}
   *   - ibc_channel     {@link MsgTimeout}
   *   - ibc_channel     {@link MsgTimeoutOnClose}
   *   - ibc_client      {@link MsgCreateClient}
   *   - ibc_client      {@link MsgSubmitMisbehaviour}
   *   - ibc_client      {@link MsgUpdateClient}
   *   - ibc_client      {@link MsgUpgradeClient}
   *   - ibc_connection  {@link MsgConnectionOpenAck}
   *   - ibc_connection  {@link MsgConnectionOpenConfirm}
   *   - ibc_connection  {@link MsgConnectionOpenInit}
   *   - ibc_connection  {@link MsgConnectionOpenTry}
   *   - ibc_transfer    {@link MsgTransfer}
   *   - slashing        {@link MsgUnjail}
   *   - staking         {@link MsgBeginRedelegate}
   *   - staking         {@link MsgCreateValidator}
   *   - staking         {@link MsgDelegate}
   *   - staking         {@link MsgEditValidator}
   *   - staking         {@link MsgUndelegate}
   *
   *
   */
  broadcast: (
    messages: Msg[],
    txOptions?: TxOptions,
  ) => Promise<DeliverTxResponse>;

  snip20: {
    //Send
    //Transfer
    //getTransferHistory
    //getAllowance
    //getMinters
    send: (
      params: Snip20SendOptions,
      txOptions?: SignAndBroadcastOptions,
    ) => Promise<DeliverTxResponse>;

    transfer: (
      params: Snip20TransferOptions,
      txOptions?: SignAndBroadcastOptions,
    ) => Promise<DeliverTxResponse>;
    increaseAllowance: (
      params: Snip20IncreaseAllowanceOptions,
      txOptions?: SignAndBroadcastOptions,
    ) => Promise<DeliverTxResponse>;

    decreaseAllowance: (
      params: Snip20DecreaseAllowanceOptions,
      txOptions?: SignAndBroadcastOptions,
    ) => Promise<DeliverTxResponse>;
  };

  authz: {
    /**
     * MsgExec attempts to execute the provided messages using
     * authorizations granted to the grantee. Each message should have only
     * one signer corresponding to the granter of the authorization.
     */
    exec: (
      params: MsgExecParams,
      txOptions?: TxOptions,
    ) => Promise<DeliverTxResponse>;
    /**
     * MsgGrant is a request type for Grant method. It declares authorization to the grantee
     * on behalf of the granter with the provided expiration time.
     */
    grant: (
      params: MsgGrantParams,
      txOptions?: TxOptions,
    ) => Promise<DeliverTxResponse>;
    /**
     * MsgRevoke revokes any authorization with the provided sdk.Msg type on the
     * granter's account with that has been granted to the grantee.
     */
    revoke: (
      params: MsgRevokeParams,
      txOptions?: TxOptions,
    ) => Promise<DeliverTxResponse>;
  };
  bank: {
    /** MsgMultiSend represents an arbitrary multi-in, multi-out send message. */
    multiSend: (
      params: MsgMultiSendParams,
      txOptions?: TxOptions,
    ) => Promise<DeliverTxResponse>;
    /** MsgSend represents a message to send coins from one account to another. */
    send: (
      params: MsgSendParams,
      txOptions?: TxOptions,
    ) => Promise<DeliverTxResponse>;
  };
  compute: {
    /** Execute a function on a contract */
    executeContract: (
<<<<<<< HEAD
      params: MsgExecuteContractParams<object>,
      txOptions?: SignAndBroadcastOptions,
=======
      params: MsgExecuteContractParams,
      txOptions?: TxOptions,
>>>>>>> 57eda8ca
    ) => Promise<DeliverTxResponse>;
    /** Instantiate a contract from code id */
    instantiateContract: (
      params: MsgInstantiateContractParams,
      txOptions?: TxOptions,
    ) => Promise<DeliverTxResponse>;
    /** Upload a compiled contract to Secret Network */
    storeCode: (
      params: MsgStoreCodeParams,
      txOptions?: TxOptions,
    ) => Promise<DeliverTxResponse>;
  };
  crisis: {
    /** MsgVerifyInvariant represents a message to verify a particular invariance. */
    verifyInvariant: (
      params: MsgVerifyInvariantParams,
      txOptions?: TxOptions,
    ) => Promise<DeliverTxResponse>;
  };
  distribution: {
    /**
     * MsgFundCommunityPool allows an account to directly
     * fund the community pool.
     */
    fundCommunityPool: (
      params: MsgFundCommunityPoolParams,
      txOptions?: TxOptions,
    ) => Promise<DeliverTxResponse>;
    /**
     * MsgSetWithdrawAddress sets the withdraw address for
     * a delegator (or validator self-delegation).
     */
    setWithdrawAddress: (
      params: MsgSetWithdrawAddressParams,
      txOptions?: TxOptions,
    ) => Promise<DeliverTxResponse>;
    /**
     * MsgWithdrawDelegatorReward represents delegation withdrawal to a delegator
     * from a single validator.
     */
    withdrawDelegatorReward: (
      params: MsgWithdrawDelegatorRewardParams,
      txOptions?: TxOptions,
    ) => Promise<DeliverTxResponse>;
    /**
     * MsgWithdrawValidatorCommission withdraws the full commission to the validator
     * address.
     */
    withdrawValidatorCommission: (
      params: MsgWithdrawValidatorCommissionParams,
      txOptions?: TxOptions,
    ) => Promise<DeliverTxResponse>;
  };
  evidence: {
    /**
     * MsgSubmitEvidence represents a message that supports submitting arbitrary
     * Evidence of misbehavior such as equivocation or counterfactual signing.
     */
    submitEvidence: (
      params: MsgSubmitEvidenceParams,
      txOptions?: TxOptions,
    ) => Promise<DeliverTxResponse>;
  };
  feegrant: {
    /**
     * MsgGrantAllowance adds permission for Grantee to spend up to Allowance
     * of fees from the account of Granter.
     */
    grantAllowance: (
      params: MsgGrantAllowanceParams,
      txOptions?: TxOptions,
    ) => Promise<DeliverTxResponse>;
    /** MsgRevokeAllowance removes any existing Allowance from Granter to Grantee. */
    revokeAllowance: (
      params: MsgRevokeAllowanceParams,
      txOptions?: TxOptions,
    ) => Promise<DeliverTxResponse>;
  };
  gov: {
    /** MsgDeposit defines a message to submit a deposit to an existing proposal. */
    deposit: (
      params: MsgDepositParams,
      txOptions?: TxOptions,
    ) => Promise<DeliverTxResponse>;
    /**
     * MsgSubmitProposal defines an sdk.Msg type that supports submitting arbitrary
     * proposal Content.
     */
    submitProposal: (
      params: MsgSubmitProposalParams,
      txOptions?: TxOptions,
    ) => Promise<DeliverTxResponse>;
    /** MsgVote defines a message to cast a vote. */
    vote: (
      params: MsgVoteParams,
      txOptions?: TxOptions,
    ) => Promise<DeliverTxResponse>;
    /** MsgVoteWeighted defines a message to cast a vote, with an option to split the vote. */
    voteWeighted: (
      params: MsgVoteWeightedParams,
      txOptions?: TxOptions,
    ) => Promise<DeliverTxResponse>;
  };
  ibc: {
    /**
     * MsgTransfer defines a msg to transfer fungible tokens (i.e Coins) between
     * ICS20 enabled chains. See ICS Spec here:
     * https://github.com/cosmos/ics/tree/master/spec/ics-020-fungible-token-transfer#data-structures
     */
    transfer: (
      params: MsgTransferParams,
      txOptions?: TxOptions,
    ) => Promise<DeliverTxResponse>;
  };
  slashing: {
    /** MsgUnjail defines a message to release a validator from jail. */
    unjail: (
      params: MsgUnjailParams,
      txOptions?: TxOptions,
    ) => Promise<DeliverTxResponse>;
  };
  staking: {
    /** MsgBeginRedelegate defines an SDK message for performing a redelegation of coins from a delegator and source validator to a destination validator. */
    beginRedelegate: (
      params: MsgBeginRedelegateParams,
      txOptions?: TxOptions,
    ) => Promise<DeliverTxResponse>;
    /** MsgCreateValidator defines an SDK message for creating a new validator. */
    createValidator: (
      params: MsgCreateValidatorParams,
      txOptions?: TxOptions,
    ) => Promise<DeliverTxResponse>;
    /** MsgDelegate defines an SDK message for performing a delegation of coins from a delegator to a validator. */
    delegate: (
      params: MsgDelegateParams,
      txOptions?: TxOptions,
    ) => Promise<DeliverTxResponse>;
    /** MsgEditValidator defines an SDK message for editing an existing validator. */
    editValidator: (
      params: MsgEditValidatorParams,
      txOptions?: TxOptions,
    ) => Promise<DeliverTxResponse>;
    /** MsgUndelegate defines an SDK message for performing an undelegation from a delegate and a validator */
    undelegate: (
      params: MsgUndelegateParams,
      txOptions?: TxOptions,
    ) => Promise<DeliverTxResponse>;
  };
};

interface SecretRpcClient {
  request(
    service: string,
    method: string,
    data: Uint8Array,
  ): Promise<Uint8Array>;
}

type ComputeMsgToNonce = { [msgIndex: number]: Uint8Array };

export { Tendermint34Client };

export class SecretNetworkClient {
  public readonly query: Querier;
  public readonly tx: TxSender;
  public readonly address: string;
  private readonly tendermint: Tendermint34Client;
  private readonly wallet: Signer;
  private readonly chainId: string;
  private encryptionUtils: EncryptionUtils;

  /** Creates a new SecretNetworkClient client. For a readonly client pass just the `rpcUrl` param. */
  public static async create(
    options: CreateClientOptions,
  ): Promise<SecretNetworkClient> {
    const tendermint = await Tendermint34Client.connect(options.rpcUrl);

    // Init this.query in here because we need async/await for dynamic imports
    const rpc: SecretRpcClient = {
      request: async (
        service: string,
        method: string,
        data: Uint8Array,
      ): Promise<Uint8Array> => {
        const path = `/${service}/${method}`;

        const response = await tendermint.abciQuery({
          path,
          data,
          prove: false,
        });

        if (response.code) {
          throw new Error(
            `Query failed with (${response.code}): ${response.log}`,
          );
        }

        return response.value;
      },
    };

    const query: Querier = {
      auth: new AuthQuerier(rpc),
      authz: new (
        await import("./protobuf_stuff/cosmos/authz/v1beta1/query")
      ).QueryClientImpl(rpc),
      bank: new (
        await import("./protobuf_stuff/cosmos/bank/v1beta1/query")
      ).QueryClientImpl(rpc),
      compute: new ComputeQuerier(rpc),
      snip20: new Snip20Querier(rpc),
      distribution: new (
        await import("./protobuf_stuff/cosmos/distribution/v1beta1/query")
      ).QueryClientImpl(rpc),
      evidence: new (
        await import("./protobuf_stuff/cosmos/evidence/v1beta1/query")
      ).QueryClientImpl(rpc),
      feegrant: new (
        await import("./protobuf_stuff/cosmos/feegrant/v1beta1/query")
      ).QueryClientImpl(rpc),
      gov: new (
        await import("./protobuf_stuff/cosmos/gov/v1beta1/query")
      ).QueryClientImpl(rpc),
      ibc_channel: new (
        await import("./protobuf_stuff/ibc/core/channel/v1/query")
      ).QueryClientImpl(rpc),
      ibc_client: new (
        await import("./protobuf_stuff/ibc/core/client/v1/query")
      ).QueryClientImpl(rpc),
      ibc_connection: new (
        await import("./protobuf_stuff/ibc/core/connection/v1/query")
      ).QueryClientImpl(rpc),
      ibc_transfer: new (
        await import("./protobuf_stuff/ibc/applications/transfer/v1/query")
      ).QueryClientImpl(rpc),
      mint: new (
        await import("./protobuf_stuff/cosmos/mint/v1beta1/query")
      ).QueryClientImpl(rpc),
      params: new (
        await import("./protobuf_stuff/cosmos/params/v1beta1/query")
      ).QueryClientImpl(rpc),
      registration: new (
        await import("./protobuf_stuff/secret/registration/v1beta1/query")
      ).QueryClientImpl(rpc),
      slashing: new (
        await import("./protobuf_stuff/cosmos/slashing/v1beta1/query")
      ).QueryClientImpl(rpc),
      staking: new (
        await import("./protobuf_stuff/cosmos/staking/v1beta1/query")
      ).QueryClientImpl(rpc),
      tendermint: new (
        await import("./protobuf_stuff/cosmos/base/tendermint/v1beta1/query")
      ).ServiceClientImpl(rpc),
      upgrade: new (
        await import("./protobuf_stuff/cosmos/upgrade/v1beta1/query")
      ).QueryClientImpl(rpc),
      getTx: async () => null, // stub until we can set this in the constructor
      txsQuery: async () => [], // stub until we can set this in the constructor
    };

    return new SecretNetworkClient(tendermint, query, options);
  }

  private constructor(
    tendermint: Tendermint34Client,
    query: Querier,
    signingParams: CreateClientOptions,
  ) {
    this.tendermint = tendermint;

    this.query = query;
    this.query.getTx = (hash) => this.getTx(hash);
    this.query.txsQuery = (query) => this.txsQuery(query);

    this.wallet = signingParams.wallet ?? new ReadonlySigner();
    this.address = signingParams.walletAddress ?? "";
    this.chainId = signingParams.chainId ?? "";

    const doMsg = (msgClass: any) => {
      return (params: MsgParams, options?: TxOptions) => {
        return this.tx.broadcast([new msgClass(params)], options);
      };
    };

    this.tx = {
      broadcast: this.signAndBroadcast.bind(this),

      snip20: {
        send: doMsg(MsgSnip20Send),
        transfer: doMsg(MsgSnip20Transfer),
        increaseAllowance: doMsg(MsgSnip20IncreaseAllowance),
        decreaseAllowance: doMsg(MsgSnip20DecreaseAllowance),
      },

      authz: {
        exec: doMsg(MsgExec),
        grant: doMsg(MsgGrant),
        revoke: doMsg(MsgRevoke),
      },
      bank: {
        multiSend: doMsg(MsgMultiSend),
        send: doMsg(MsgSend),
      },
      compute: {
        executeContract: doMsg(MsgExecuteContract),
        instantiateContract: doMsg(MsgInstantiateContract),
        storeCode: doMsg(MsgStoreCode),
      },
      crisis: {
        verifyInvariant: doMsg(MsgVerifyInvariant),
      },
      distribution: {
        fundCommunityPool: doMsg(MsgFundCommunityPool),
        setWithdrawAddress: doMsg(MsgSetWithdrawAddress),
        withdrawDelegatorReward: doMsg(MsgWithdrawDelegatorReward),
        withdrawValidatorCommission: doMsg(MsgWithdrawValidatorCommission),
      },
      evidence: {
        submitEvidence: doMsg(MsgSubmitEvidence),
      },
      feegrant: {
        grantAllowance: doMsg(MsgGrantAllowance),
        revokeAllowance: doMsg(MsgRevokeAllowance),
      },
      gov: {
        deposit: doMsg(MsgDeposit),
        submitProposal: doMsg(MsgSubmitProposal),
        vote: doMsg(MsgVote),
        voteWeighted: doMsg(MsgVoteWeighted),
      },
      ibc: {
        transfer: doMsg(MsgTransfer),
      },
      slashing: {
        unjail: doMsg(MsgUnjail),
      },
      staking: {
        beginRedelegate: doMsg(MsgBeginRedelegate),
        createValidator: doMsg(MsgCreateValidator),
        delegate: doMsg(MsgDelegate),
        editValidator: doMsg(MsgEditValidator),
        undelegate: doMsg(MsgUndelegate),
      },
    };

    if (signingParams.encryptionUtils) {
      this.encryptionUtils = signingParams.encryptionUtils;
    } else {
      this.encryptionUtils = new EncryptionUtilsImpl(
        this.query.registration,
        signingParams.encryptionSeed,
        this.chainId,
      );
    }
  }

  private async getTx(
    hash: string,
    nonces: ComputeMsgToNonce = {},
  ): Promise<Tx | null> {
    const results = await this.txsQuery(`tx.hash='${hash}'`, nonces);
    return results[0] ?? null;
  }

  private async txsQuery(
    query: string,
    nonces: ComputeMsgToNonce = {},
  ): Promise<Tx[]> {
    const results = await this.tendermint.txSearchAll({ query: query });

    return await Promise.all(
      results.txs.map(async (tx) => {
        let jsonLog: JsonLog | undefined;
        let arrayLog: ArrayLog | undefined;
        if (tx.result.code === 0 && tx.result.log) {
          jsonLog = JSON.parse(tx.result.log) as JsonLog;

          arrayLog = [];
          for (let msgIndex = 0; msgIndex < jsonLog.length; msgIndex++) {
            const log = jsonLog[msgIndex];
            for (const event of log.events) {
              for (const attr of event.attributes) {
                // Try to decrypt
                if (event.type === "wasm") {
                  const nonce = nonces[msgIndex];
                  if (nonce && nonce.length === 32) {
                    try {
                      attr.key = fromUtf8(
                        await this.encryptionUtils.decrypt(
                          fromBase64(attr.key),
                          nonce,
                        ),
                      ).trim();
                    } catch (e) {}
                    try {
                      attr.value = fromUtf8(
                        await this.encryptionUtils.decrypt(
                          fromBase64(attr.value),
                          nonce,
                        ),
                      ).trim();
                    } catch (e) {}
                  }
                }

                arrayLog.push({
                  msg: msgIndex,
                  type: event.type,
                  key: attr.key,
                  value: attr.value,
                });
              }
            }
          }
        }

        return {
          height: tx.height,
          hash: toHex(tx.hash).toUpperCase(),
          code: tx.result.code,
          rawLog: tx.result.log || "",
          jsonLog: jsonLog,
          arrayLog: arrayLog,
          tx: tx.tx,
          gasUsed: tx.result.gasUsed,
          gasWanted: tx.result.gasWanted,
        };
      }),
    );
  }

  /**
   * Broadcasts a signed transaction to the network and monitors its inclusion in a block.
   *
   * If broadcasting is rejected by the node for some reason (e.g. because of a CheckTx failure),
   * an error is thrown.
   *
   * If the transaction is not included in a block before the provided timeout, this errors with a `TimeoutError`.
   *
   * If the transaction is included in a block, a {@link DeliverTxResponse} is returned. The caller then
   * usually needs to check for execution success or failure.
   */
  private async broadcastTx(
    tx: Uint8Array,
    timeoutMs: number,
    checkIntervalMs: number,
    mode: BroadcastMode,
    waitForCommit: boolean,
    nonces: ComputeMsgToNonce,
  ): Promise<DeliverTxResponse> {
    const start = Date.now();

    let txhash: string;
    if (mode === BroadcastMode.Sync) {
      const broadcasted = await this.tendermint.broadcastTxSync({ tx });
      if (broadcasted.code) {
        throw new Error(
          `Broadcasting transaction failed with code ${broadcasted.code} (codespace: ${broadcasted.codeSpace}). Log: ${broadcasted.log}`,
        );
      }
      txhash = toHex(broadcasted.hash).toUpperCase();
    } else {
      const broadcasted = await this.tendermint.broadcastTxAsync({ tx });
      txhash = toHex(broadcasted.hash).toUpperCase();
    }

    if (!waitForCommit) {
      return { transactionHash: txhash };
    }

    while (true) {
      if (start + timeoutMs < Date.now()) {
        throw new Error(
          `Transaction ID ${txhash} was submitted but was not yet found on the chain. You might want to check later.`,
        );
      }

      const result = await this.getTx(txhash, nonces);

      if (result) {
        return {
          code: result.code,
          height: result.height,
          rawLog: result.rawLog,
          jsonLog: result.jsonLog,
          arrayLog: result.arrayLog,
          transactionHash: txhash,
          gasUsed: result.gasUsed,
          gasWanted: result.gasWanted,
        };
      }

      await sleep(checkIntervalMs);
    }
  }

  private async signAndBroadcast(
    messages: Msg[],
    txOptions?: TxOptions,
  ): Promise<DeliverTxResponse> {
    const gasLimit = txOptions?.gasLimit ?? 25_000;
    const gasPriceInFeeDenom = txOptions?.gasPriceInFeeDenom ?? 0.25;
    const feeDenom = txOptions?.feeDenom ?? "uscrt";
    const memo = txOptions?.memo ?? "";
    const waitForCommit = txOptions?.waitForCommit ?? true;
    const broadcastTimeoutMs = txOptions?.broadcastTimeoutMs ?? 60_000;
    const broadcastCheckIntervalMs =
      txOptions?.broadcastCheckIntervalMs ?? 6_000;
    const broadcastMode = txOptions?.broadcastMode ?? BroadcastMode.Sync;
    const explicitSignerData = txOptions?.explicitSignerData;

    const [txRaw, nonces] = await this.sign(
      messages,
      {
        gas: String(gasLimit),
        amount: [
          {
            amount: String(gasToFee(gasLimit, gasPriceInFeeDenom)),
            denom: feeDenom,
          },
        ],
      },
      memo,
      explicitSignerData,
    );
    const txBytes = (
      await import("./protobuf_stuff/cosmos/tx/v1beta1/tx")
    ).TxRaw.encode(txRaw).finish();

    return this.broadcastTx(
      txBytes,
      broadcastTimeoutMs,
      broadcastCheckIntervalMs,
      broadcastMode,
      waitForCommit,
      nonces,
    );
  }

  /**
   * Gets account number and sequence from the API, creates a sign doc,
   * creates a single signature and assembles the signed transaction.
   *
   * The sign mode (SIGN_MODE_DIRECT or SIGN_MODE_LEGACY_AMINO_JSON) is determined by this client's signer.
   *
   * You can pass signer data (account number, sequence and chain ID) explicitly instead of querying them
   * from the chain. This is needed when signing for a multisig account, but it also allows for offline signing
   * (See the SigningStargateClient.offline constructor).
   */
  private async sign(
    messages: Msg[],
    fee: StdFee,
    memo: string,
    explicitSignerData?: SignerData,
  ): Promise<
    [import("./protobuf_stuff/cosmos/tx/v1beta1/tx").TxRaw, ComputeMsgToNonce]
  > {
    const accountFromSigner = (await this.wallet.getAccounts()).find(
      (account) => account.address === this.address,
    );
    if (!accountFromSigner) {
      throw new Error("Failed to retrieve account from signer");
    }

    let signerData: SignerData;
    if (explicitSignerData) {
      signerData = explicitSignerData;
    } else {
      const account = await this.query.auth.account({
        address: this.address,
      });

      if (!account) {
        throw new Error(
          `Cannot find account "${this.address}", make sure it has a balance.`,
        );
      }

      if (account.type !== "BaseAccount") {
        throw new Error(
          `Cannot sign with account of type "${account.type}", can only sign with "BaseAccount".`,
        );
      }

      const chainId = this.chainId;
      const baseAccount =
        account.account as import("./protobuf_stuff/cosmos/auth/v1beta1/auth").BaseAccount;
      signerData = {
        accountNumber: Number(baseAccount.accountNumber),
        sequence: Number(baseAccount.sequence),
        chainId: chainId,
      };
    }

    return isOfflineDirectSigner(this.wallet)
      ? this.signDirect(accountFromSigner, messages, fee, memo, signerData)
      : this.signAmino(accountFromSigner, messages, fee, memo, signerData);
  }

  private async signAmino(
    account: AccountData,
    messages: Msg[],
    fee: StdFee,
    memo: string,
    { accountNumber, sequence, chainId }: SignerData,
  ): Promise<
    [import("./protobuf_stuff/cosmos/tx/v1beta1/tx").TxRaw, ComputeMsgToNonce]
  > {
    if (isOfflineDirectSigner(this.wallet)) {
      throw new Error("Wrong signer type! Expected AminoSigner.");
    }

    const signMode = (
      await import("./protobuf_stuff/cosmos/tx/signing/v1beta1/signing")
    ).SignMode.SIGN_MODE_LEGACY_AMINO_JSON;
    const msgs = await Promise.all(
      messages.map(async (msg) => {
        await this.populateCodeHash(msg);
        return msg.toAmino(this.encryptionUtils);
      }),
    );
    const signDoc = makeSignDocAmino(
      msgs,
      fee,
      chainId,
      memo,
      accountNumber,
      sequence,
    );
    const { signature, signed } = await this.wallet.signAmino(
      account.address,
      signDoc,
    );
    const encryptionNonces: ComputeMsgToNonce = {};
    const txBody = {
      typeUrl: "/cosmos.tx.v1beta1.TxBody",
      value: {
        messages: await Promise.all(
          messages.map(async (msg, index) => {
            await this.populateCodeHash(msg);
            const asProto = await msg.toProto(this.encryptionUtils);
            encryptionNonces[index] = extractNonce(asProto);

            return asProto;
          }),
        ),
        memo: memo,
      },
    };
    const txBodyBytes = await this.encodeTx(txBody);
    const signedGasLimit = Number(signed.fee.gas);
    const signedSequence = Number(signed.sequence);
    const pubkey = await encodePubkey(encodeSecp256k1Pubkey(account.pubkey));
    const signedAuthInfoBytes = await makeAuthInfoBytes(
      [{ pubkey, sequence: signedSequence }],
      signed.fee.amount,
      signedGasLimit,
      signMode,
    );
    return [
      (await import("./protobuf_stuff/cosmos/tx/v1beta1/tx")).TxRaw.fromPartial(
        {
          bodyBytes: txBodyBytes,
          authInfoBytes: signedAuthInfoBytes,
          signatures: [fromBase64(signature.signature)],
        },
      ),
      encryptionNonces,
    ];
  }

  private async populateCodeHash(msg: Msg) {
    if (msg instanceof MsgExecuteContract) {
      if (!msg.codeHash) {
        msg.codeHash = await this.query.compute.contractCodeHash(msg.contract);
      }
    } else if (msg instanceof MsgInstantiateContract) {
      if (!msg.codeHash) {
        msg.codeHash = await this.query.compute.codeHash(Number(msg.codeId));
      }
    }
  }

  private async encodeTx(txBody: {
    typeUrl: string;
    value: {
      messages: ProtoMsg[];
      memo: string;
    };
  }): Promise<Uint8Array> {
    const { Any } = await import("./protobuf_stuff/google/protobuf/any");

    const wrappedMessages = await Promise.all(
      txBody.value.messages.map(async (message) => {
        const binaryValue = await message.encode();
        return Any.fromPartial({
          typeUrl: message.typeUrl,
          value: binaryValue,
        });
      }),
    );

    const { TxBody } = await import("./protobuf_stuff/cosmos/tx/v1beta1/tx");

    const txBodyEncoded = TxBody.fromPartial({
      ...txBody.value,
      messages: wrappedMessages,
    });
    return TxBody.encode(txBodyEncoded).finish();
  }

  private async signDirect(
    account: AccountData,
    messages: Msg[],
    fee: StdFee,
    memo: string,
    { accountNumber, sequence, chainId }: SignerData,
  ): Promise<
    [import("./protobuf_stuff/cosmos/tx/v1beta1/tx").TxRaw, ComputeMsgToNonce]
  > {
    if (!isOfflineDirectSigner(this.wallet)) {
      throw new Error("Wrong signer type! Expected DirectSigner.");
    }

    const encryptionNonces: ComputeMsgToNonce = {};
    const txBody = {
      typeUrl: "/cosmos.tx.v1beta1.TxBody",
      value: {
        messages: await Promise.all(
          messages.map(async (msg, index) => {
            await this.populateCodeHash(msg);
            const asProto = await msg.toProto(this.encryptionUtils);
            encryptionNonces[index] = extractNonce(asProto);

            return asProto;
          }),
        ),
        memo: memo,
      },
    };
    const txBodyBytes = await this.encodeTx(txBody);
    const pubkey = await encodePubkey(encodeSecp256k1Pubkey(account.pubkey));
    const gasLimit = Number(fee.gas);
    const authInfoBytes = await makeAuthInfoBytes(
      [{ pubkey, sequence }],
      fee.amount,
      gasLimit,
    );
    const signDoc = makeSignDocProto(
      txBodyBytes,
      authInfoBytes,
      chainId,
      accountNumber,
    );
    const { signature, signed } = await this.wallet.signDirect(
      account.address,
      signDoc,
    );
    return [
      (await import("./protobuf_stuff/cosmos/tx/v1beta1/tx")).TxRaw.fromPartial(
        {
          bodyBytes: signed.bodyBytes,
          authInfoBytes: signed.authInfoBytes,
          signatures: [fromBase64(signature.signature)],
        },
      ),
      encryptionNonces,
    ];
  }
}

function sleep(ms: number) {
  return new Promise((accept) => setTimeout(accept, ms));
}

export function gasToFee(gasLimit: number, gasPrice: number): number {
  return Math.floor(gasLimit * gasPrice) + 1;
}

function extractNonce(msg: ProtoMsg): Uint8Array {
  if (msg.typeUrl === "/secret.compute.v1beta1.MsgInstantiateContract") {
    return msg.value.initMsg.slice(0, 32);
  }
  if (msg.typeUrl === "/secret.compute.v1beta1.MsgExecuteContract") {
    return msg.value.msg.slice(0, 32);
  }
  return new Uint8Array();
}

/**
 * Creates and serializes an AuthInfo document.
 *
 * This implementation does not support different signing modes for the different signers.
 */
async function makeAuthInfoBytes(
  signers: ReadonlyArray<{
    readonly pubkey: import("./protobuf_stuff/google/protobuf/any").Any;
    readonly sequence: number;
  }>,
  feeAmount: readonly Coin[],
  gasLimit: number,
  signMode?: import("./protobuf_stuff/cosmos/tx/signing/v1beta1/signing").SignMode,
): Promise<Uint8Array> {
  if (!signMode) {
    signMode = (
      await import("./protobuf_stuff/cosmos/tx/signing/v1beta1/signing")
    ).SignMode.SIGN_MODE_DIRECT;
  }

  const authInfo = {
    signerInfos: makeSignerInfos(signers, signMode),
    fee: {
      amount: [...feeAmount],
      gasLimit: String(gasLimit),
    },
  };

  const { AuthInfo } = await import("./protobuf_stuff/cosmos/tx/v1beta1/tx");
  return AuthInfo.encode(AuthInfo.fromPartial(authInfo)).finish();
}

/**
 * Create signer infos from the provided signers.
 *
 * This implementation does not support different signing modes for the different signers.
 */
function makeSignerInfos(
  signers: ReadonlyArray<{
    readonly pubkey: import("./protobuf_stuff/google/protobuf/any").Any;
    readonly sequence: number;
  }>,
  signMode: import("./protobuf_stuff/cosmos/tx/signing/v1beta1/signing").SignMode,
): import("./protobuf_stuff/cosmos/tx/v1beta1/tx").SignerInfo[] {
  return signers.map(
    ({
      pubkey,
      sequence,
    }): import("./protobuf_stuff/cosmos/tx/v1beta1/tx").SignerInfo => ({
      publicKey: pubkey,
      modeInfo: {
        single: { mode: signMode },
      },
      sequence: String(sequence),
    }),
  );
}

function makeSignDocProto(
  bodyBytes: Uint8Array,
  authInfoBytes: Uint8Array,
  chainId: string,
  accountNumber: number,
): import("./protobuf_stuff/cosmos/tx/v1beta1/tx").SignDoc {
  return {
    bodyBytes: bodyBytes,
    authInfoBytes: authInfoBytes,
    chainId: chainId,
    accountNumber: String(accountNumber),
  };
}

async function encodePubkey(
  pubkey: Pubkey,
): Promise<import("./protobuf_stuff/google/protobuf/any").Any> {
  const { Any } = await import("./protobuf_stuff/google/protobuf/any");

  if (isSecp256k1Pubkey(pubkey)) {
    const { PubKey } = await import(
      "./protobuf_stuff/cosmos/crypto/secp256k1/keys"
    );

    const pubkeyProto = PubKey.fromPartial({
      key: fromBase64(pubkey.value),
    });
    return Any.fromPartial({
      typeUrl: "/cosmos.crypto.secp256k1.PubKey",
      value: Uint8Array.from(PubKey.encode(pubkeyProto).finish()),
    });
  } else if (isMultisigThresholdPubkey(pubkey)) {
    const { LegacyAminoPubKey } = await import(
      "./protobuf_stuff/cosmos/crypto/multisig/keys"
    );

    const pubkeyProto = LegacyAminoPubKey.fromPartial({
      threshold: Number(pubkey.value.threshold),
      publicKeys: pubkey.value.pubkeys.map(encodePubkey),
    });
    return Any.fromPartial({
      typeUrl: "/cosmos.crypto.multisig.LegacyAminoPubKey",
      value: Uint8Array.from(LegacyAminoPubKey.encode(pubkeyProto).finish()),
    });
  } else {
    throw new Error(`Pubkey type ${pubkey.type} not recognized`);
  }
}

function isSecp256k1Pubkey(pubkey: Pubkey): boolean {
  return pubkey.type === "tendermint/PubKeySecp256k1";
}

function isMultisigThresholdPubkey(pubkey: Pubkey): boolean {
  return pubkey.type === "tendermint/PubKeyMultisigThreshold";
}

function makeSignDocAmino(
  msgs: readonly AminoMsg[],
  fee: StdFee,
  chainId: string,
  memo: string | undefined,
  accountNumber: number | string,
  sequence: number | string,
): StdSignDoc {
  return {
    chain_id: chainId,
    account_number: String(accountNumber),
    sequence: String(sequence),
    fee: fee,
    msgs: msgs,
    memo: memo || "",
  };
}<|MERGE_RESOLUTION|>--- conflicted
+++ resolved
@@ -210,26 +210,6 @@
   authz: import("./protobuf_stuff/cosmos/authz/v1beta1/query").Query;
   bank: import("./protobuf_stuff/cosmos/bank/v1beta1/query").Query;
   compute: ComputeQuerier;
-<<<<<<< HEAD
-  distribution: import("./protobuf_stuff/cosmos/distribution/v1beta1/query").QueryClientImpl;
-  evidence: import("./protobuf_stuff/cosmos/evidence/v1beta1/query").QueryClientImpl;
-  feegrant: import("./protobuf_stuff/cosmos/feegrant/v1beta1/query").QueryClientImpl;
-  gov: import("./protobuf_stuff/cosmos/gov/v1beta1/query").QueryClientImpl;
-  ibc_channel: import("./protobuf_stuff/ibc/core/channel/v1/query").QueryClientImpl;
-  ibc_client: import("./protobuf_stuff/ibc/core/client/v1/query").QueryClientImpl;
-  ibc_connection: import("./protobuf_stuff/ibc/core/connection/v1/query").QueryClientImpl;
-  ibc_transfer: import("./protobuf_stuff/ibc/applications/transfer/v1/query").QueryClientImpl;
-  mint: import("./protobuf_stuff/cosmos/mint/v1beta1/query").QueryClientImpl;
-  params: import("./protobuf_stuff/cosmos/params/v1beta1/query").QueryClientImpl;
-  registration: import("./protobuf_stuff/secret/registration/v1beta1/query").QueryClientImpl;
-  slashing: import("./protobuf_stuff/cosmos/slashing/v1beta1/query").QueryClientImpl;
-  staking: import("./protobuf_stuff/cosmos/staking/v1beta1/query").QueryClientImpl;
-  tendermint: import("./protobuf_stuff/cosmos/base/tendermint/v1beta1/query").ServiceClientImpl;
-  upgrade: import("./protobuf_stuff/cosmos/upgrade/v1beta1/query").QueryClientImpl;
-  getTx: (id: string) => Promise<IndexedTx | null>;
-  txsQuery: (query: string) => Promise<IndexedTx[]>;
-  snip20: Snip20Querier;
-=======
   distribution: import("./protobuf_stuff/cosmos/distribution/v1beta1/query").Query;
   evidence: import("./protobuf_stuff/cosmos/evidence/v1beta1/query").Query;
   feegrant: import("./protobuf_stuff/cosmos/feegrant/v1beta1/query").Query;
@@ -245,7 +225,7 @@
   staking: import("./protobuf_stuff/cosmos/staking/v1beta1/query").Query;
   tendermint: import("./protobuf_stuff/cosmos/base/tendermint/v1beta1/query").Service;
   upgrade: import("./protobuf_stuff/cosmos/upgrade/v1beta1/query").Query;
->>>>>>> 57eda8ca
+  snip20: Snip20Querier;
 };
 
 export type ArrayLog = Array<{
@@ -411,21 +391,21 @@
     //getMinters
     send: (
       params: Snip20SendOptions,
-      txOptions?: SignAndBroadcastOptions,
+      txOptions?: TxOptions,
     ) => Promise<DeliverTxResponse>;
 
     transfer: (
       params: Snip20TransferOptions,
-      txOptions?: SignAndBroadcastOptions,
+      txOptions?: TxOptions,
     ) => Promise<DeliverTxResponse>;
     increaseAllowance: (
       params: Snip20IncreaseAllowanceOptions,
-      txOptions?: SignAndBroadcastOptions,
+      txOptions?: TxOptions,
     ) => Promise<DeliverTxResponse>;
 
     decreaseAllowance: (
       params: Snip20DecreaseAllowanceOptions,
-      txOptions?: SignAndBroadcastOptions,
+      txOptions?: TxOptions,
     ) => Promise<DeliverTxResponse>;
   };
 
@@ -471,13 +451,8 @@
   compute: {
     /** Execute a function on a contract */
     executeContract: (
-<<<<<<< HEAD
       params: MsgExecuteContractParams<object>,
-      txOptions?: SignAndBroadcastOptions,
-=======
-      params: MsgExecuteContractParams,
-      txOptions?: TxOptions,
->>>>>>> 57eda8ca
+      txOptions?: TxOptions,
     ) => Promise<DeliverTxResponse>;
     /** Instantiate a contract from code id */
     instantiateContract: (
