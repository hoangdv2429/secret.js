import fetch from "cross-fetch";
global.fetch = fetch;

import {
  fromBase64,
  fromHex,
  fromUtf8,
  toBase64,
  toHex,
} from "@cosmjs/encoding";
import { sha256 } from "@noble/hashes/sha256";
import {
  Coin,
  MauthQuerier,
  MsgBeginRedelegate,
  MsgBeginRedelegateParams,
  MsgCreateValidator,
  MsgCreateValidatorParams,
  MsgDelegate,
  MsgDelegateParams,
  MsgDeposit,
  MsgDepositParams,
  MsgEditValidator,
  MsgEditValidatorParams,
  MsgExec,
  MsgExecParams,
  MsgExecuteContract,
  MsgExecuteContractParams,
  MsgFundCommunityPool,
  MsgFundCommunityPoolParams,
  MsgGrant,
  MsgGrantAllowance,
  MsgGrantAllowanceParams,
  MsgGrantParams,
  MsgInstantiateContract,
  MsgInstantiateContractParams,
  MsgMultiSend,
  MsgMultiSendParams,
  MsgRevoke,
  MsgRevokeAllowance,
  MsgRevokeAllowanceParams,
  MsgRevokeParams,
  MsgSend,
  MsgSendParams,
  MsgSetWithdrawAddress,
  MsgSetWithdrawAddressParams,
  MsgSnip721AddMinter,
  MsgSnip721Mint,
  MsgStoreCode,
  MsgStoreCodeParams,
  MsgSubmitEvidence,
  MsgSubmitEvidenceParams,
  MsgSubmitProposal,
  MsgSubmitProposalParams,
  MsgTransfer,
  MsgTransferParams,
  MsgUndelegate,
  MsgUndelegateParams,
  MsgUnjail,
  MsgUnjailParams,
  MsgVerifyInvariant,
  MsgVerifyInvariantParams,
  MsgVote,
  MsgVoteParams,
  MsgVoteWeighted,
  MsgVoteWeightedParams,
  MsgWithdrawDelegatorReward,
  MsgWithdrawDelegatorRewardParams,
  MsgWithdrawValidatorCommission,
  MsgWithdrawValidatorCommissionParams,
  NodeQuerier,
} from ".";
import { EncryptionUtils, EncryptionUtilsImpl } from "./encryption";
import { PermitSigner } from "./extensions/access_control/permit/permit_signer";
import {
  MsgCreateViewingKey,
  MsgSetViewingKey,
} from "./extensions/access_control/viewing_key/msgs";
import {
  CreateViewingKeyContractParams,
  SetViewingKeyContractParams,
} from "./extensions/access_control/viewing_key/params";
import { Snip1155Querier } from "./extensions/snip1155/query";
import {
  MsgSnip1155AddCurator,
  MsgSnip1155BatchSend,
  MsgSnip1155BatchTransfer,
  MsgSnip1155Burn,
  MsgSnip1155ChangeAdmin,
  MsgSnip1155ChangeMetadata,
  MsgSnip1155CurateTokens,
  MsgSnip1155Mint,
  MsgSnip1155RemoveAdmin,
  MsgSnip1155RemoveCurator,
  MsgSnip1155RemoveMinter,
  MsgSnip1155Send,
  MsgSnip1155Transfer,
  MsgSnipAddMinter,
} from "./extensions/snip1155/tx";
import {
  Snip1155AddCuratorOptions,
  Snip1155AddMinterOptions,
  Snip1155BatchSendOptions,
  Snip1155BatchTransferOptions,
  Snip1155BurnTokensOptions,
  Snip1155ChangeAdminOptions,
  Snip1155ChangeMetaDataOptions,
  Snip1155CurateTokensOptions,
  Snip1155MintTokensOptions,
  Snip1155RemoveAdminOptions,
  Snip1155RemoveCuratorOptions,
  Snip1155RemoveMinterOptions,
  Snip1155SendOptions,
  Snip1155TransferOptions,
} from "./extensions/snip1155/types";
import {
  MsgSnip20DecreaseAllowance,
  MsgSnip20IncreaseAllowance,
  MsgSnip20Send,
  MsgSnip20Transfer,
  Snip20Querier,
} from "./extensions/snip20";
import {
  Snip20DecreaseAllowanceOptions,
  Snip20IncreaseAllowanceOptions,
  Snip20SendOptions,
  Snip20TransferOptions,
} from "./extensions/snip20/types";
import { MsgSnip721Send, Snip721Querier } from "./extensions/snip721";
import {
  Snip721AddMinterOptions,
  Snip721MintOptions,
  Snip721SendOptions,
} from "./extensions/snip721/types";
import { BaseAccount } from "./grpc_gateway/cosmos/auth/v1beta1/auth.pb";
import { TxResponse as TxResponsePb } from "./grpc_gateway/cosmos/base/abci/v1beta1/abci.pb";
import {
  Service as TxService,
  SimulateResponse,
} from "./grpc_gateway/cosmos/tx/v1beta1/service.pb";
import { Tx as TxPb } from "./grpc_gateway/cosmos/tx/v1beta1/tx.pb";
import { TxMsgData } from "./protobuf/cosmos/base/abci/v1beta1/abci";
import { LegacyAminoPubKey } from "./protobuf/cosmos/crypto/multisig/keys";
import { PubKey } from "./protobuf/cosmos/crypto/secp256k1/keys";
import {
  AuthInfo,
  TxBody as TxBodyPb,
  TxRaw,
} from "./protobuf/cosmos/tx/v1beta1/tx";
import { Any } from "./protobuf/google/protobuf/any";
import {
  MsgExecuteContractResponse,
  MsgInstantiateContractResponse,
} from "./protobuf/secret/compute/v1beta1/msg";
import { AuthQuerier } from "./query/auth";
import { AuthzQuerier } from "./query/authz";
import { BankQuerier } from "./query/bank";
import { bytesToAddress, ComputeQuerier } from "./query/compute";
import { DistributionQuerier } from "./query/distribution";
import { EvidenceQuerier } from "./query/evidence";
import { FeegrantQuerier } from "./query/feegrant";
import { GovQuerier } from "./query/gov";
import { IbcChannelQuerier } from "./query/ibc_channel";
import { IbcClientQuerier } from "./query/ibc_client";
import { IbcConnectionQuerier } from "./query/ibc_connection";
import { IbcTransferQuerier } from "./query/ibc_transfer";
import { MintQuerier } from "./query/mint";
import { ParamsQuerier } from "./query/params";
import { RegistrationQuerier } from "./query/registration";
import { SlashingQuerier } from "./query/slashing";
import { StakingQuerier } from "./query/staking";
import { TendermintQuerier } from "./query/tendermint";
import { UpgradeQuerier } from "./query/upgrade";
import { AminoMsg, Msg, MsgParams, MsgRegistry, ProtoMsg } from "./tx";
import { RaAuthenticate } from "./tx/registration";
import { MsgCreateVestingAccount } from "./tx/vesting";
import {
  AccountData,
  AminoSigner,
  AminoSignResponse,
  encodeSecp256k1Pubkey,
  isDirectSigner,
  Pubkey,
  Signer,
  StdFee,
  StdSignDoc,
} from "./wallet_amino";

export type CreateClientOptions = {
  /** A URL to the API service, also known as LCD, REST API or gRPC-gateway, by default on port 1317 */
  url: string;
  /** The chain-id is used in encryption code & when signing txs. */
  chainId: string;
  /** A wallet for signing transactions & permits. When `wallet` is supplied, `walletAddress` & `chainId` must be supplied too. */
  wallet?: Signer;
  /** walletAddress is the specific account address in the wallet that is permitted to sign transactions & permits. */
  walletAddress?: string;
  /** Passing `encryptionSeed` will allow tx decryption at a later time. Ignored if `encryptionUtils` is supplied. Must be 32 bytes. */
  encryptionSeed?: Uint8Array;
  /** `encryptionUtils` overrides the default {@link EncryptionUtilsImpl}. */
  encryptionUtils?: EncryptionUtils;
};

/**
 * SingleMsgTx is a function that broadcasts a single message transaction.
 * It also has a `simulate()` method to execute the transaction without
 * committing it on-chain. This is helpful for gas estimation.
 */
export type SingleMsgTx<T> = {
  (params: T, txOptions?: TxOptions): Promise<TxResponse>;
  simulate(params: T, txOptions?: TxOptions): Promise<SimulateResponse>;
};

export enum BroadcastMode {
  /**
   * Broadcast transaction to mempool and wait for DeliverTx response.
   *
   * @see https://docs.tendermint.com/master/rpc/#/Tx/broadcast_tx_commit
   */
  Block = "Block",
  /**
   * Broadcast transaction to mempool and wait for CheckTx response.
   *
   * @see https://docs.tendermint.com/master/rpc/#/Tx/broadcast_tx_sync
   */
  Sync = "Sync",
  /**
   * Broadcast transaction to mempool and do not wait for CheckTx response.
   *
   * @see https://docs.tendermint.com/master/rpc/#/Tx/broadcast_tx_async
   */
  Async = "Async",
}

export type IbcTxOptions = {
  /** If `false` skip resolving the IBC response txs (acknowledge/timeout). Defaults to `true`. */
  resolveResponses?: boolean;
  /**
   * How much time (in milliseconds) to wait for IBC response txs (acknowledge/timeout).
   *
   * Defaults to `120_000` (2 minutes).
   *
   * */
  resolveResponsesTimeoutMs?: number;
  /**
   * When waiting for the IBC response txs (acknowledge/timeout) to commit on-chain, how much time (in milliseconds) to wait between checks.
   *
   * Smaller intervals will cause more load on your node provider. Keep in mind that blocks on Secret Network take about 6 seconds to finalize.
   *
   * Defaults to `15_000` (15 seconds).
   */
  resolveResponsesCheckIntervalMs?: number;
};

type ExplicitIbcTxOptions = {
  resolveResponses: boolean;
  resolveResponsesTimeoutMs: number;
  resolveResponsesCheckIntervalMs: number;
};

export type TxOptions = {
  /** Defaults to `25_000`. */
  gasLimit?: number;
  /** E.g. gasPriceInFeeDenom=0.1 & feeDenom="uscrt" => Total fee for tx is `0.1 * gasLimit`uscrt. Defaults to `0.1`. */
  gasPriceInFeeDenom?: number;
  /** Defaults to `"uscrt"`. */
  feeDenom?: string;
  /** Address of the fee granter from which to charge gas fees. */
  feeGranter?: string;
  /** Defaults to `""`. */
  memo?: string;
  /** If `false` returns immediately with only the `transactionHash` field set. Defaults to `true`. */
  waitForCommit?: boolean;
  /**
   * How much time (in milliseconds) to wait for tx to commit on-chain.
   *
   * Defaults to `60_000`. Ignored if `waitForCommit = false`.
   */
  broadcastTimeoutMs?: number;
  /**
   * When waiting for the tx to commit on-chain, how much time (in milliseconds) to wait between checks.
   *
   * Smaller intervals will cause more load on your node provider. Keep in mind that blocks on Secret Network take about 6 seconds to finalize.
   *
   * Defaults to `6_000`. Ignored if `waitForCommit = false`.
   */
  broadcastCheckIntervalMs?: number;
  /**
   * If `BroadcastMode.Sync` - Broadcast transaction to mempool and wait for CheckTx response.
   *
   * @see https://docs.tendermint.com/master/rpc/#/Tx/broadcast_tx_sync
   *
   * If `BroadcastMode.Async` Broadcast transaction to mempool and do not wait for CheckTx response.
   *
   * @see https://docs.tendermint.com/master/rpc/#/Tx/broadcast_tx_async
   */
  broadcastMode?: BroadcastMode;
  /**
   * explicitSignerData can be used to override `chainId`, `accountNumber` & `accountSequence`.
   * This is useful when using {@link BroadcastMode.Async} or when you don't want secretjs
   * to query for `accountNumber` & `accountSequence` from the chain. (smoother in UIs, less load on your node provider).
   */
  explicitSignerData?: SignerData;
  /**
   * Options for resolving IBC ack/timeout txs that resulted from this tx.
   */
  ibcTxsOptions?: IbcTxOptions;
};

/**
 * Signing information for a single signer that is not included in the transaction.
 *
 * @see https://github.com/cosmos/cosmos-sdk/blob/v0.42.2/x/auth/signing/sign_mode_handler.go#L23-L37
 */
export interface SignerData {
  readonly accountNumber: number;
  readonly sequence: number;
  readonly chainId: string;
}

export class ReadonlySigner implements AminoSigner {
  getAccounts(): Promise<readonly AccountData[]> {
    throw new Error("getAccounts() is not supported in readonly mode.");
  }
  signAmino(
    _signerAddress: string,
    _signDoc: StdSignDoc,
  ): Promise<AminoSignResponse> {
    throw new Error("signAmino() is not supported in readonly mode.");
  }
}

export type Querier = {
  /** Returns a transaction with a txhash. Must be 64 character upper-case hex string */
  getTx: (hash: string) => Promise<TxResponse | null>;
  /**
   * To tell which events you want, you need to provide a query. query is a string, which has a form: "condition AND condition ..." (no OR at the moment).
   *
   * condition has a form: "key operation operand". key is a string with a restricted set of possible symbols (\t\n\r\()"'=>< are not allowed).
   *
   * operation can be "=", "<", "<=", ">", ">=", "CONTAINS" AND "EXISTS". operand can be a string (escaped with single quotes), number, date or time.
   *
   * Examples:
   * - `tx.hash = 'XYZ'` # single transaction
   * - `tx.height = 5` # all txs of the fifth block
   * - `create_validator.validator = 'ABC'` # tx where validator ABC was created
   *
   * Tendermint provides a few predefined keys: tm.event, tx.hash and tx.height. You can provide additional event keys that were emitted during the transaction.
   *
   * All events are indexed by a composite key of the form `{eventType}.{evenAttrKey}`.
   *
   * Multiple event types with duplicate keys are allowed and are meant to categorize unique and distinct events.
   *
   * To create a query for txs where AddrA transferred funds: `transfer.sender = 'AddrA'`.
   *
   */
  txsQuery: (query: string) => Promise<TxResponse[]>;
  auth: AuthQuerier;
  authz: AuthzQuerier;
  bank: BankQuerier;
  compute: ComputeQuerier;
  snip20: Snip20Querier;
  snip721: Snip721Querier;
  snip1155: Snip1155Querier;
  distribution: DistributionQuerier;
  evidence: EvidenceQuerier;
  feegrant: FeegrantQuerier;
  gov: GovQuerier;
  ibc_channel: IbcChannelQuerier;
  ibc_client: IbcClientQuerier;
  ibc_connection: IbcConnectionQuerier;
  ibc_transfer: IbcTransferQuerier;
  mauth: MauthQuerier;
  mint: MintQuerier;
  node: NodeQuerier;
  params: ParamsQuerier;
  registration: RegistrationQuerier;
  slashing: SlashingQuerier;
  staking: StakingQuerier;
  tendermint: TendermintQuerier;
  upgrade: UpgradeQuerier;
};

export type ArrayLog = Array<{
  msg: number;
  type: string;
  key: string;
  value: string;
}>;

export type JsonLog = Array<{
  msg_index: number;
  events: Array<{
    type: string;
    attributes: Array<{ key: string; value: string }>;
  }>;
}>;

/**
 * MsgData defines the data returned in a Result object during message
 * execution.
 */
export type MsgData = {
  msgType: string;
  data: Uint8Array;
};

export type AnyJson = { "@type": string } & any;

/** A transaction that is indexed as part of the transaction history */
export type TxResponse = {
  /** Block height in which the tx was committed on-chain */
  readonly height: number;
  /** An RFC 3339 timestamp of when the tx was committed on-chain.
   * The format is `{year}-{month}-{day}T{hour}:{min}:{sec}[.{frac_sec}]Z`.
   */
  readonly timestamp: string;
  /** Transaction hash (might be used as transaction ID). Guaranteed to be non-empty upper-case hex */
  readonly transactionHash: string;
  /** Transaction execution error code. 0 on success. See {@link TxResultCode}. */
  readonly code: TxResultCode;
  /** Namespace for the Code */
  readonly codespace: string;
  /** Additional information. May be non-deterministic. */
  readonly info: string;
  /**
   * If code != 0, rawLog contains the error.
   *
   * If code = 0 you'll probably want to use `jsonLog` or `arrayLog`. Values are not decrypted.
   */
  readonly rawLog: string;
  /** If code = 0, `jsonLog = JSON.parse(rawLow)`. Values are decrypted if possible. */
  readonly jsonLog?: JsonLog;
  /** If code = 0, `arrayLog` is a flattened `jsonLog`. Values are decrypted if possible. */
  readonly arrayLog?: ArrayLog;

  /**
   * Events defines all the events emitted by processing a transaction. Note,
   * these events include those emitted by processing all the messages and those
   * emitted from the ante handler. Whereas Logs contains the events, with
   * additional metadata, emitted only by processing the messages.
   *
   * Note: events are not decrypted.
   */
  readonly events: Array<
    import("./grpc_gateway/tendermint/abci/types.pb").Event
  >;
  /** Return value (if there's any) for each input message */
  readonly data: Array<Uint8Array>;
  /**
   * Decoded transaction input.
   */
  readonly tx: TxPb;
  /**
   * Amount of gas that was actually used by the transaction.
   */
  readonly gasUsed: number;
  /**
   * Gas limit that was originaly set by the transaction.
   */
  readonly gasWanted: number;
  /** If code = 0 and the tx resulted in sending IBC packets, `ibcAckTxs` is a list of IBC acknowledgement or timeout transactions which signal whether the original IBC packet was accepted, rejected or timed-out on the receiving chain. */
  readonly ibcResponses: Array<Promise<IbcResponse>>;
};

export type IbcResponse = {
  type: "ack" | "timeout";
  tx: TxResponse;
};

export type TxSender = {
  /**
   * Sign and broadcast a transaction to Secret Network.
   *
   * @param {TxOptions} [options] Options for signing and broadcasting
   * @param {Number} [options.gasLimit=25_000]
   * @param {Number} [options.gasPriceInFeeDenom=0.1] E.g. gasPriceInFeeDenom=0.1 & feeDenom="uscrt" => Total fee for tx is `0.1 * gasLimit`uscrt.
   * @param {String} [options.feeDenom="uscrt"]
   * @param {String} [options.memo=""]
   * @param {boolean} [options.waitForCommit=true] If false returns immediately with `transactionHash`. Defaults to `true`.
   * @param {Number} [options.broadcastTimeoutMs=60_000] How much time (in milliseconds) to wait for tx to commit on-chain. Ignored if `waitForCommit = false`.
   * @param {Number} [options.broadcastCheckIntervalMs=6_000] When waiting for the tx to commit on-chain, how much time (in milliseconds) to wait between checks. Smaller intervals will cause more load on your node provider. Keep in mind that blocks on Secret Network take about 6 seconds to finalize. Ignored if `waitForCommit = false`.
   * @param {BroadcastMode} [options.broadcastMode=BroadcastMode.Sync] If {@link BroadcastMode.Sync} - Broadcast transaction to mempool and wait for CheckTx response. @see https://docs.tendermint.com/master/rpc/#/Tx/broadcast_tx_sync. If {@link BroadcastMode.Async} Broadcast transaction to mempool and do not wait for CheckTx response. @see https://docs.tendermint.com/master/rpc/#/Tx/broadcast_tx_async.
   * @param {SignerData} [options.explicitSignerData] explicitSignerData  can be used to override `chainId`, `accountNumber` & `accountSequence`. This is useful when using {@link BroadcastMode.Async} or when you don't want secretjs to query for `accountNumber` & `accountSequence` from the chain. (smoother in UIs, less load on your node provider).
   * @param {Number} [options.explicitSignerData.accountNumber]
   * @param {Number} [options.explicitSignerData.sequence]
   * @param {String} [options.explicitSignerData.chainId]
   * @param {Msg[]} messages A list of messages, executed sequentially. If all messages succeeds then the transaction succeed, and the resulting {@link TxResponse} object will have `code = 0`. If at lease one message fails, the entire transaction is reverted and {@link TxResponse} `code` field will not be `0`.
   *
   * List of possible Msgs:
   *   - authz           {@link MsgExec}
   *   - authz           {@link MsgGrant}
   *   - authz           {@link MsgRevoke}
   *   - bank            {@link MsgMultiSend}
   *   - bank            {@link MsgSend}
   *   - compute         {@link MsgExecuteContract}
   *   - compute         {@link MsgInstantiateContract}
   *   - compute         {@link MsgStoreCode}
   *   - crisis          {@link MsgVerifyInvariant}
   *   - distribution    {@link MsgFundCommunityPool}
   *   - distribution    {@link MsgSetWithdrawAddress}
   *   - distribution    {@link MsgWithdrawDelegatorReward}
   *   - distribution    {@link MsgWithdrawValidatorCommission}
   *   - evidence        {@link MsgSubmitEvidence}
   *   - feegrant        {@link MsgGrantAllowance}
   *   - feegrant        {@link MsgRevokeAllowance}
   *   - gov             {@link MsgDeposit}
   *   - gov             {@link MsgSubmitProposal}
   *   - gov             {@link MsgVote}
   *   - gov             {@link MsgVoteWeighted}
   *   - ibc_channel     {@link MsgAcknowledgement}
   *   - ibc_channel     {@link MsgChannelCloseConfirm}
   *   - ibc_channel     {@link MsgChannelCloseInit}
   *   - ibc_channel     {@link MsgChannelOpenAck}
   *   - ibc_channel     {@link MsgChannelOpenConfirm}
   *   - ibc_channel     {@link MsgChannelOpenInit}
   *   - ibc_channel     {@link MsgChannelOpenTry}
   *   - ibc_channel     {@link MsgRecvPacket}
   *   - ibc_channel     {@link MsgTimeout}
   *   - ibc_channel     {@link MsgTimeoutOnClose}
   *   - ibc_client      {@link MsgCreateClient}
   *   - ibc_client      {@link MsgSubmitMisbehaviour}
   *   - ibc_client      {@link MsgUpdateClient}
   *   - ibc_client      {@link MsgUpgradeClient}
   *   - ibc_connection  {@link MsgConnectionOpenAck}
   *   - ibc_connection  {@link MsgConnectionOpenConfirm}
   *   - ibc_connection  {@link MsgConnectionOpenInit}
   *   - ibc_connection  {@link MsgConnectionOpenTry}
   *   - ibc_transfer    {@link MsgTransfer}
   *   - slashing        {@link MsgUnjail}
   *   - staking         {@link MsgBeginRedelegate}
   *   - staking         {@link MsgCreateValidator}
   *   - staking         {@link MsgDelegate}
   *   - staking         {@link MsgEditValidator}
   *   - staking         {@link MsgUndelegate}
   */
  broadcast: (messages: Msg[], txOptions?: TxOptions) => Promise<TxResponse>;

  signTx: (messages: Msg[], txOptions?: TxOptions) => Promise<string>;
  broadcastSignedTx: (
    signedMessage: string,
    txOptions?: TxOptions,
  ) => Promise<TxResponse>;

  /**
   * Simulates a transaction on the node without broadcasting it to the chain.
   * Can be used to get a gas estimation or to see the output without actually committing a transaction on-chain.
   * The input should be exactly how you'd use it in `broadcast`.
   */
  simulate: (
    messages: Msg[],
    txOptions?: TxOptions,
  ) => Promise<SimulateResponse>;

  snip721: {
    send: SingleMsgTx<MsgExecuteContractParams<Snip721SendOptions>>;
    mint: SingleMsgTx<MsgExecuteContractParams<Snip721MintOptions>>;
    addMinter: SingleMsgTx<MsgExecuteContractParams<Snip721AddMinterOptions>>;
    setViewingKey: SingleMsgTx<SetViewingKeyContractParams>;
    createViewingKey: SingleMsgTx<CreateViewingKeyContractParams>;
  };

  snip20: {
    send: SingleMsgTx<MsgExecuteContractParams<Snip20SendOptions>>;
    transfer: SingleMsgTx<MsgExecuteContractParams<Snip20TransferOptions>>;
    increaseAllowance: SingleMsgTx<
      MsgExecuteContractParams<Snip20IncreaseAllowanceOptions>
    >;
    decreaseAllowance: SingleMsgTx<
      MsgExecuteContractParams<Snip20DecreaseAllowanceOptions>
    >;
    setViewingKey: SingleMsgTx<SetViewingKeyContractParams>;
    createViewingKey: SingleMsgTx<CreateViewingKeyContractParams>;
  };

  snip1155: {
    changeAdmin: SingleMsgTx<
      MsgExecuteContractParams<Snip1155ChangeAdminOptions>
    >;
    removeAdmin: SingleMsgTx<
      MsgExecuteContractParams<Snip1155RemoveAdminOptions>
    >;
    addCurator: SingleMsgTx<
      MsgExecuteContractParams<Snip1155AddCuratorOptions>
    >;
    removeCurator: SingleMsgTx<
      MsgExecuteContractParams<Snip1155RemoveCuratorOptions>
    >;
    addMinter: SingleMsgTx<MsgExecuteContractParams<Snip1155AddMinterOptions>>;
    removeMinter: SingleMsgTx<
      MsgExecuteContractParams<Snip1155RemoveMinterOptions>
    >;
    send: SingleMsgTx<MsgExecuteContractParams<Snip1155SendOptions>>;
    batchSend: SingleMsgTx<MsgExecuteContractParams<Snip1155BatchSendOptions>>;
    transfer: SingleMsgTx<MsgExecuteContractParams<Snip1155TransferOptions>>;
    batchTransfer: SingleMsgTx<
      MsgExecuteContractParams<Snip1155BatchTransferOptions>
    >;
    curate: SingleMsgTx<MsgExecuteContractParams<Snip1155CurateTokensOptions>>;
    mint: SingleMsgTx<MsgExecuteContractParams<Snip1155MintTokensOptions>>;
    burn: SingleMsgTx<MsgExecuteContractParams<Snip1155BurnTokensOptions>>;
    changeMetaData: SingleMsgTx<
      MsgExecuteContractParams<Snip1155ChangeMetaDataOptions>
    >;
    setViewingKey: SingleMsgTx<SetViewingKeyContractParams>;
    createViewingKey: SingleMsgTx<CreateViewingKeyContractParams>;
  };

  authz: {
    /**
     * MsgExec attempts to execute the provided messages using
     * authorizations granted to the grantee. Each message should have only
     * one signer corresponding to the granter of the authorization.
     */
    exec: SingleMsgTx<MsgExecParams>;
    /**
     * MsgGrant is a request type for Grant method. It declares authorization to the grantee
     * on behalf of the granter with the provided expiration time.
     */
    grant: SingleMsgTx<MsgGrantParams>;
    /**
     * MsgRevoke revokes any authorization with the provided sdk.Msg type on the
     * granter's account with that has been granted to the grantee.
     */
    revoke: SingleMsgTx<MsgRevokeParams>;
  };
  bank: {
    /** MsgMultiSend represents an arbitrary multi-in, multi-out send message. */
    multiSend: SingleMsgTx<MsgMultiSendParams>;
    /** MsgSend represents a message to send coins from one account to another. */
    send: SingleMsgTx<MsgSendParams>;
  };
  compute: {
    /** Execute a function on a contract */
    executeContract: SingleMsgTx<MsgExecuteContractParams<object>>;
    /** Instantiate a contract from code id */
    instantiateContract: SingleMsgTx<MsgInstantiateContractParams>;
    /** Upload a compiled contract to Secret Network */
    storeCode: SingleMsgTx<MsgStoreCodeParams>;
  };
  crisis: {
    /** MsgVerifyInvariant represents a message to verify a particular invariance. */
    verifyInvariant: SingleMsgTx<MsgVerifyInvariantParams>;
  };
  distribution: {
    /**
     * MsgFundCommunityPool allows an account to directly
     * fund the community pool.
     */
    fundCommunityPool: SingleMsgTx<MsgFundCommunityPoolParams>;
    /**
     * MsgSetWithdrawAddress sets the withdraw address for
     * a delegator (or validator self-delegation).
     */
    setWithdrawAddress: SingleMsgTx<MsgSetWithdrawAddressParams>;
    /**
     * MsgWithdrawDelegatorReward represents delegation withdrawal to a delegator
     * from a single validator.
     */
    withdrawDelegatorReward: SingleMsgTx<MsgWithdrawDelegatorRewardParams>;
    /**
     * MsgWithdrawValidatorCommission withdraws the full commission to the validator
     * address.
     */
    withdrawValidatorCommission: SingleMsgTx<MsgWithdrawValidatorCommissionParams>;
  };
  evidence: {
    /**
     * MsgSubmitEvidence represents a message that supports submitting arbitrary
     * Evidence of misbehavior such as equivocation or counterfactual signing.
     */
    submitEvidence: SingleMsgTx<MsgSubmitEvidenceParams>;
  };
  feegrant: {
    /**
     * MsgGrantAllowance adds permission for Grantee to spend up to Allowance
     * of fees from the account of Granter.
     */
    grantAllowance: SingleMsgTx<MsgGrantAllowanceParams>;
    /** MsgRevokeAllowance removes any existing Allowance from Granter to Grantee. */
    revokeAllowance: SingleMsgTx<MsgRevokeAllowanceParams>;
  };
  gov: {
    /** MsgDeposit defines a message to submit a deposit to an existing proposal. */
    deposit: SingleMsgTx<MsgDepositParams>;
    /**
     * MsgSubmitProposal defines an sdk.Msg type that supports submitting arbitrary
     * proposal Content.
     */
    submitProposal: SingleMsgTx<MsgSubmitProposalParams>;
    /** MsgVote defines a message to cast a vote. */
    vote: SingleMsgTx<MsgVoteParams>;
    /** MsgVoteWeighted defines a message to cast a vote, with an option to split the vote. */
    voteWeighted: SingleMsgTx<MsgVoteWeightedParams>;
  };
  ibc: {
    /**
     * MsgTransfer defines a msg to transfer fungible tokens (i.e Coins) between
     * ICS20 enabled chains. See ICS Spec here:
     * https://github.com/cosmos/ics/tree/master/spec/ics-020-fungible-token-transfer#data-structures
     */
    transfer: SingleMsgTx<MsgTransferParams>;
  };
  registration: {
    register: SingleMsgTx<RaAuthenticate>;
  };
  slashing: {
    /** MsgUnjail defines a message to release a validator from jail. */
    unjail: SingleMsgTx<MsgUnjailParams>;
  };
  staking: {
    /** MsgBeginRedelegate defines an SDK message for performing a redelegation of coins from a delegator and source validator to a destination validator. */
    beginRedelegate: SingleMsgTx<MsgBeginRedelegateParams>;
    /** MsgCreateValidator defines an SDK message for creating a new validator. */
    createValidator: SingleMsgTx<MsgCreateValidatorParams>;
    /** MsgDelegate defines an SDK message for performing a delegation of coins from a delegator to a validator. */
    delegate: SingleMsgTx<MsgDelegateParams>;
    /** MsgEditValidator defines an SDK message for editing an existing validator. */
    editValidator: SingleMsgTx<MsgEditValidatorParams>;
    /** MsgUndelegate defines an SDK message for performing an undelegation from a delegate and a validator */
    undelegate: SingleMsgTx<MsgUndelegateParams>;
  };
  vesting: {
    /** MsgCreateVestingAccount defines a message that enables creating a vesting account. */
    createVestingAccount: SingleMsgTx<MsgCreateVestingAccount>;
  };
};

type ComputeMsgToNonce = { [msgIndex: number]: Uint8Array };

export class SecretNetworkClient {
  public readonly query: Querier;
  public readonly tx: TxSender;
  public readonly address: string;
  private readonly url: string;
  private readonly wallet: Signer;
  private readonly chainId: string;

  private encryptionUtils: EncryptionUtils;

  public utils: { accessControl: { permit: PermitSigner } };

  /** Creates a new SecretNetworkClient client. For a readonly client pass just the `grpcUrl` param. */
  constructor(options: CreateClientOptions) {
    this.url = options.url;

    this.query = {
      auth: new AuthQuerier(options.url),
      authz: new AuthzQuerier(options.url),
      bank: new BankQuerier(options.url),
      compute: new ComputeQuerier(options.url),
      snip20: new Snip20Querier(options.url),
      snip721: new Snip721Querier(options.url),
      snip1155: new Snip1155Querier(options.url),
      distribution: new DistributionQuerier(options.url),
      evidence: new EvidenceQuerier(options.url),
      feegrant: new FeegrantQuerier(options.url),
      gov: new GovQuerier(options.url),
      ibc_channel: new IbcChannelQuerier(options.url),
      ibc_client: new IbcClientQuerier(options.url),
      ibc_connection: new IbcConnectionQuerier(options.url),
      ibc_transfer: new IbcTransferQuerier(options.url),
      mauth: new MauthQuerier(options.url),
      mint: new MintQuerier(options.url),
      node: new NodeQuerier(options.url),
      params: new ParamsQuerier(options.url),
      registration: new RegistrationQuerier(options.url),
      slashing: new SlashingQuerier(options.url),
      staking: new StakingQuerier(options.url),
      tendermint: new TendermintQuerier(options.url),
      upgrade: new UpgradeQuerier(options.url),
      getTx: (hash) => this.getTx(hash),
      txsQuery: (query) => this.txsQuery(query),
    };

    if (options.wallet && options.walletAddress === undefined) {
      throw new Error("Must also pass 'walletAddress' when passing 'wallet'");
    }

    this.wallet = options.wallet ?? new ReadonlySigner();
    this.address = options.walletAddress ?? "";
    this.chainId = options.chainId;

    this.utils = { accessControl: { permit: new PermitSigner(this.wallet) } };

    // TODO fix this "any"
    const doMsg = (msgClass: any): SingleMsgTx<any> => {
      const func = (params: MsgParams, options?: TxOptions) => {
        return this.tx.broadcast([new msgClass(params)], options);
      };
      func.simulate = (params: MsgParams, options?: TxOptions) => {
        return this.tx.simulate([new msgClass(params)], options);
      };

      return func;
    };

    this.tx = {
      signTx: this.signTx.bind(this),
      broadcastSignedTx: this.broadcastSignedTx.bind(this),

      broadcast: this.signAndBroadcast.bind(this),
      simulate: this.simulate.bind(this),

      snip20: {
        send: doMsg(MsgSnip20Send),
        transfer: doMsg(MsgSnip20Transfer),
        increaseAllowance: doMsg(MsgSnip20IncreaseAllowance),
        decreaseAllowance: doMsg(MsgSnip20DecreaseAllowance),
        setViewingKey: doMsg(MsgSetViewingKey),
        createViewingKey: doMsg(MsgCreateViewingKey),
      },

      snip721: {
        send: doMsg(MsgSnip721Send),
        mint: doMsg(MsgSnip721Mint),
        addMinter: doMsg(MsgSnip721AddMinter),
        setViewingKey: doMsg(MsgSetViewingKey),
        createViewingKey: doMsg(MsgCreateViewingKey),
      },

      snip1155: {
        changeAdmin: doMsg(MsgSnip1155ChangeAdmin),
        removeAdmin: doMsg(MsgSnip1155RemoveAdmin),
        addCurator: doMsg(MsgSnip1155AddCurator),
        removeCurator: doMsg(MsgSnip1155RemoveCurator),
        addMinter: doMsg(MsgSnipAddMinter),
        removeMinter: doMsg(MsgSnip1155RemoveMinter),
        send: doMsg(MsgSnip1155Send),
        batchSend: doMsg(MsgSnip1155BatchSend),
        transfer: doMsg(MsgSnip1155Transfer),
        batchTransfer: doMsg(MsgSnip1155BatchTransfer),
        curate: doMsg(MsgSnip1155CurateTokens),
        mint: doMsg(MsgSnip1155Mint),
        burn: doMsg(MsgSnip1155Burn),
        changeMetaData: doMsg(MsgSnip1155ChangeMetadata),
        setViewingKey: doMsg(MsgSetViewingKey),
        createViewingKey: doMsg(MsgCreateViewingKey),
      },

      authz: {
        exec: doMsg(MsgExec),
        grant: doMsg(MsgGrant),
        revoke: doMsg(MsgRevoke),
      },
      bank: {
        multiSend: doMsg(MsgMultiSend),
        send: doMsg(MsgSend),
      },
      compute: {
        executeContract: doMsg(MsgExecuteContract),
        instantiateContract: doMsg(MsgInstantiateContract),
        storeCode: doMsg(MsgStoreCode),
      },
      crisis: {
        verifyInvariant: doMsg(MsgVerifyInvariant),
      },
      distribution: {
        fundCommunityPool: doMsg(MsgFundCommunityPool),
        setWithdrawAddress: doMsg(MsgSetWithdrawAddress),
        withdrawDelegatorReward: doMsg(MsgWithdrawDelegatorReward),
        withdrawValidatorCommission: doMsg(MsgWithdrawValidatorCommission),
      },
      evidence: {
        submitEvidence: doMsg(MsgSubmitEvidence),
      },
      feegrant: {
        grantAllowance: doMsg(MsgGrantAllowance),
        revokeAllowance: doMsg(MsgRevokeAllowance),
      },
      gov: {
        deposit: doMsg(MsgDeposit),
        submitProposal: doMsg(MsgSubmitProposal),
        vote: doMsg(MsgVote),
        voteWeighted: doMsg(MsgVoteWeighted),
      },
      ibc: {
        transfer: doMsg(MsgTransfer),
      },
      registration: {
        register: doMsg(RaAuthenticate),
      },
      slashing: {
        unjail: doMsg(MsgUnjail),
      },
      staking: {
        beginRedelegate: doMsg(MsgBeginRedelegate),
        createValidator: doMsg(MsgCreateValidator),
        delegate: doMsg(MsgDelegate),
        editValidator: doMsg(MsgEditValidator),
        undelegate: doMsg(MsgUndelegate),
      },
      vesting: {
        createVestingAccount: doMsg(MsgCreateVestingAccount),
      },
    };

    if (options.encryptionUtils) {
      this.encryptionUtils = options.encryptionUtils;
    } else {
      this.encryptionUtils = new EncryptionUtilsImpl(
        this.url,
        options.encryptionSeed,
        this.chainId,
      );
    }

    // Reinitialize ComputeQuerier with a shared EncryptionUtils (better caching, same seed)
    this.query.compute = new ComputeQuerier(this.url, this.encryptionUtils);
  }

  private async getTx(
    hash: string,
    ibcTxOptions?: IbcTxOptions,
  ): Promise<TxResponse | null> {
    const { tx_response } = await TxService.GetTx(
      {
        hash,
      },
      { pathPrefix: this.url },
    );

    return tx_response
      ? this.decodeTxResponse(tx_response, ibcTxOptions)
      : null;
  }

  private async txsQuery(
    query: string,
    ibcTxOptions?: IbcTxOptions,
  ): Promise<TxResponse[]> {
    const { tx_responses } = await TxService.GetTxsEvent(
      {
        events: query.split(" AND ").map((q) => q.trim()),
      },
      { pathPrefix: this.url },
    );

    return this.decodeTxResponses(tx_responses ?? [], ibcTxOptions);
  }

  private async waitForIbcResponse(
    packetSequence: string,
    packetSrcChannel: string,
    type: "ack" | "timeout",
    ibcTxOptions: ExplicitIbcTxOptions,
    isDoneObject: { isDone: boolean },
  ): Promise<IbcResponse> {
    return new Promise(async (resolve, reject) => {
      let tries =
        ibcTxOptions.resolveResponsesTimeoutMs /
        ibcTxOptions.resolveResponsesCheckIntervalMs;

      let txType: string = type;
      if (type === "ack") {
        txType = "acknowledge";
      }

      const query = [
        `${txType}_packet.packet_src_channel = '${packetSrcChannel}'`,
        `${txType}_packet.packet_sequence = '${packetSequence}'`,
      ].join(" AND ");

      while (tries > 0 && !isDoneObject.isDone) {
        const txs = await this.txsQuery(query);
<<<<<<< HEAD

        const ibcRespTx = txs.find((tx) => tx.code === 0);

=======

        const ibcRespTx = txs.find((tx) => tx.code === 0);

>>>>>>> 067bee5d
        if (ibcRespTx) {
          isDoneObject.isDone = true;
          resolve({
            type,
            tx: ibcRespTx,
          });
        }

        tries--;
        await sleep(ibcTxOptions.resolveResponsesCheckIntervalMs);
      }

      reject(
        `timed-out while trying to resolve IBC ${type} tx for packet_src_channel='${packetSrcChannel} and packet_sequence='${packetSequence}'`,
      );
    });
  }

  private async decodeTxResponses(
    txResponses: TxResponsePb[],
    ibcTxOptions?: IbcTxOptions,
  ): Promise<TxResponse[]> {
    return await Promise.all(
      txResponses.map((x) => this.decodeTxResponse(x, ibcTxOptions)),
    );
  }

  private async decodeTxResponse(
    txResp: TxResponsePb,
    ibcTxOptions?: IbcTxOptions,
  ): Promise<TxResponse> {
    let explicitIbcTxOptions: ExplicitIbcTxOptions;

    if (!ibcTxOptions) {
      explicitIbcTxOptions = {
        resolveResponses: true,
        resolveResponsesTimeoutMs: 120_000,
        resolveResponsesCheckIntervalMs: 15_000,
      };
    } else {
      explicitIbcTxOptions = {
        resolveResponses:
          typeof ibcTxOptions.resolveResponses === "boolean"
            ? ibcTxOptions.resolveResponses
            : true,
        resolveResponsesTimeoutMs:
          typeof ibcTxOptions.resolveResponsesTimeoutMs === "number"
            ? ibcTxOptions.resolveResponsesTimeoutMs
            : 120_000,
        resolveResponsesCheckIntervalMs:
          typeof ibcTxOptions.resolveResponsesCheckIntervalMs === "number"
            ? ibcTxOptions.resolveResponsesCheckIntervalMs
            : 15_000,
      };
    }

    const nonces: ComputeMsgToNonce = [];

    const tx = txResp.tx as TxPb;

    // Decoded input tx messages
    for (
      let i = 0;
      !isNaN(Number(tx?.body?.messages?.length)) &&
      i < Number(tx?.body?.messages?.length);
      i++
    ) {
      const msg: AnyJson = tx.body!.messages![i];

      // Check if the message needs decryption
      let contractInputMsgFieldName = "";
      if (msg["@type"] === "/secret.compute.v1beta1.MsgInstantiateContract") {
        contractInputMsgFieldName = "init_msg";
      } else if (
        msg["@type"] === "/secret.compute.v1beta1.MsgExecuteContract"
      ) {
        contractInputMsgFieldName = "msg";
      }

      if (contractInputMsgFieldName !== "") {
        // Encrypted, try to decrypt
        try {
          const contractInputMsgBytes = fromBase64(
            msg[contractInputMsgFieldName],
          );

          const nonce = contractInputMsgBytes.slice(0, 32);
          const ciphertext = contractInputMsgBytes.slice(64);

          const plaintext = await this.encryptionUtils.decrypt(
            ciphertext,
            nonce,
          );
          msg[contractInputMsgFieldName] = JSON.parse(
            fromUtf8(plaintext).slice(64), // first 64 chars is the codeHash as a hex string
          );

          nonces[i] = nonce; // Fill nonces array to later use it in output decryption
        } catch (decryptionError) {
          // Not encrypted or can't decrypt because not original sender
        }
      }

      tx.body!.messages![i] = msg;
    }

    let rawLog: string = txResp.raw_log!;
    let jsonLog: JsonLog | undefined;
    let arrayLog: ArrayLog | undefined;
    let ibcResponses: Array<Promise<IbcResponse>> = [];
    if (txResp.code === 0 && rawLog !== "") {
      jsonLog = JSON.parse(rawLog) as JsonLog;

      arrayLog = [];
      for (let msgIndex = 0; msgIndex < jsonLog.length; msgIndex++) {
        if (jsonLog[msgIndex].msg_index === undefined) {
          jsonLog[msgIndex].msg_index = msgIndex;
          // See https://github.com/cosmos/cosmos-sdk/pull/11147
        }

        const log = jsonLog[msgIndex];
        for (const event of log.events) {
          for (const attr of event.attributes) {
            // Try to decrypt
            if (event.type === "wasm") {
              const nonce = nonces[msgIndex];
              if (nonce && nonce.length === 32) {
                try {
                  attr.key = fromUtf8(
                    await this.encryptionUtils.decrypt(
                      fromBase64(attr.key),
                      nonce,
                    ),
                  ).trim();
                } catch (e) {}
                try {
                  attr.value = fromUtf8(
                    await this.encryptionUtils.decrypt(
                      fromBase64(attr.value),
                      nonce,
                    ),
                  ).trim();
                } catch (e) {}
              }
            }

            arrayLog.push({
              msg: msgIndex,
              type: event.type,
              key: attr.key,
              value: attr.value,
            });
          }
        }
      }
    } else if (txResp.code !== 0 && rawLog !== "") {
      try {
        const errorMessageRgx =
          /; message index: (\d+):(?: dispatch: submessages:)* encrypted: (.+?): (?:instantiate|execute|query|reply to) contract failed/g;
        const rgxMatches = errorMessageRgx.exec(rawLog);
        if (rgxMatches?.length === 3) {
          const encryptedError = fromBase64(rgxMatches[2]);
          const msgIndex = Number(rgxMatches[1]);

          const decryptedBase64Error = await this.encryptionUtils.decrypt(
            encryptedError,
            nonces[msgIndex],
          );

          const decryptedError = fromUtf8(decryptedBase64Error);

          rawLog = rawLog.replace(
            `encrypted: ${rgxMatches[2]}`,
            decryptedError,
          );

          try {
            jsonLog = JSON.parse(decryptedError);
          } catch (e) {}
        }
      } catch (decryptionError) {
        // Not encrypted or can't decrypt because not original sender
      }
    }

    const txMsgData = TxMsgData.decode(fromHex(txResp.data!));
    const data = new Array<Uint8Array>(txMsgData.data.length);

    for (let msgIndex = 0; msgIndex < txMsgData.data.length; msgIndex++) {
      data[msgIndex] = txMsgData.data[msgIndex].data;

      const nonce = nonces[msgIndex];
      if (nonce && nonce.length === 32) {
        // Check if the output data needs decryption

        try {
          const { "@type": type_url } = tx.body!.messages![msgIndex] as AnyJson;

          if (type_url === "/secret.compute.v1beta1.MsgInstantiateContract") {
            const decoded = MsgInstantiateContractResponse.decode(
              txMsgData.data[msgIndex].data,
            );
            const decrypted = fromBase64(
              fromUtf8(await this.encryptionUtils.decrypt(decoded.data, nonce)),
            );
            data[msgIndex] = MsgInstantiateContractResponse.encode({
              address: decoded.address,
              data: decrypted,
            }).finish();
          } else if (
            type_url === "/secret.compute.v1beta1.MsgExecuteContract"
          ) {
            const decoded = MsgExecuteContractResponse.decode(
              txMsgData.data[msgIndex].data,
            );
            const decrypted = fromBase64(
              fromUtf8(await this.encryptionUtils.decrypt(decoded.data, nonce)),
            );
            data[msgIndex] = MsgExecuteContractResponse.encode({
              data: decrypted,
            }).finish();
          }
        } catch (decryptionError) {
          // Not encrypted or can't decrypt because not original sender
        }
      }
    }

    // IBC ACKs:
    if (txResp.code === TxResultCode.Success) {
      const packetSequences =
        arrayLog?.filter(
          (x) => x.type === "send_packet" && x.key === "packet_sequence",
        ) || [];

      const packetSrcChannels =
        arrayLog?.filter(
          (x) => x.type === "send_packet" && x.key === "packet_src_channel",
        ) || [];

      if (explicitIbcTxOptions.resolveResponses) {
        for (let msgIndex = 0; msgIndex < packetSequences?.length; msgIndex++) {
          // isDoneObject is used to cancel the second promise if the first one is resolved
          const isDoneObject = {
            isDone: false,
          };

          ibcResponses.push(
            Promise.race([
              this.waitForIbcResponse(
                packetSequences[msgIndex].value,
                packetSrcChannels[msgIndex].value,
                "ack",
                explicitIbcTxOptions,
                isDoneObject,
              ),
              this.waitForIbcResponse(
                packetSequences[msgIndex].value,
                packetSrcChannels[msgIndex].value,
                "timeout",
                explicitIbcTxOptions,
                isDoneObject,
              ),
            ]),
          );
        }
      }
    }

    return {
      height: Number(txResp.height),
      timestamp: txResp.timestamp!,
      transactionHash: txResp.txhash!,
      code: txResp.code!,
      codespace: txResp.codespace!,
      info: txResp.info!,
      tx,
      rawLog,
      jsonLog,
      arrayLog,
      events: txResp.events!,
      data,
      gasUsed: Number(txResp.gas_used),
      gasWanted: Number(txResp.gas_wanted),
      ibcResponses,
    };
  }

  /**
   * Broadcasts a signed transaction to the network and monitors its inclusion in a block.
   *
   * If broadcasting is rejected by the node for some reason (e.g. because of a CheckTx failure),
   * an error is thrown.
   *
   * If the transaction is not included in a block before the provided timeout, this errors with a `TimeoutError`.
   *
   * If the transaction is included in a block, a {@link TxResponse} is returned. The caller then
   * usually needs to check for execution success or failure.
   */
  private async broadcastTx(
    txBytes: Uint8Array,
    timeoutMs: number,
    checkIntervalMs: number,
    mode: BroadcastMode,
    waitForCommit: boolean,
    ibcTxOptions?: IbcTxOptions,
  ): Promise<TxResponse> {
    const start = Date.now();

    const txhash = toHex(sha256(txBytes)).toUpperCase();

    if (!waitForCommit && mode == BroadcastMode.Block) {
      mode = BroadcastMode.Sync;
    }

    let tx_response: TxResponsePb | undefined;

    if (mode === BroadcastMode.Block) {
      waitForCommit = true;

      const { BroadcastMode } = await import(
        "./grpc_gateway/cosmos/tx/v1beta1/service.pb"
      );

      let isBroadcastTimedOut = false;
      try {
        //@ts-ignore
        ({ tx_response } = await TxService.BroadcastTx(
          {
            //@ts-ignore
            txBytes: toBase64(txBytes),
            mode: BroadcastMode.BROADCAST_MODE_BLOCK,
          },
          { pathPrefix: this.url },
        ));
      } catch (e) {
        if (
          JSON.stringify(e)
            .toLowerCase()
            .includes("timed out waiting for tx to be included in a block")
        ) {
          isBroadcastTimedOut = true;
        } else {
          throw new Error(
            `Failed to broadcast transaction ID ${txhash}: '${JSON.stringify(
              e,
            )}'.`,
          );
        }
      }

      if (!isBroadcastTimedOut) {
        tx_response!.tx = (
          await import("./protobuf/cosmos/tx/v1beta1/tx")
        ).Tx.toJSON(
          (await import("./protobuf/cosmos/tx/v1beta1/tx")).Tx.decode(txBytes),
        ) as AnyJson;

        const tx = tx_response!.tx as TxPb;

        const resolvePubkey = (pubkey: Any) => {
          if (pubkey.type_url === "/cosmos.crypto.multisig.LegacyAminoPubKey") {
            const multisig = LegacyAminoPubKey.decode(
              // @ts-expect-error
              fromBase64(pubkey.value),
            );
            for (let i = 0; i < multisig.public_keys.length; i++) {
              // @ts-expect-error
              multisig.public_keys[i] = resolvePubkey(multisig.public_keys[i]);
            }

            return LegacyAminoPubKey.toJSON(multisig);
          } else {
            return {
              type_url: pubkey.type_url,
              // assuming all single pubkeys have the same protobuf type
              // this works for secp256k1, secp256r1 & ethermint pubkeys
              value: PubKey.toJSON(
                PubKey.decode(
                  // @ts-expect-error
                  // pubkey.value is actually a base64 string but it's Any
                  // so Typescript thinks it's a Uint8Array
                  fromBase64(pubkey.value),
                ),
              ),
            };
          }
        };

        //@ts-ignore
        tx.auth_info!.signer_infos! = tx.auth_info?.signer_infos?.map((si) => {
          //@ts-ignore
          si.public_key = resolvePubkey(si.public_key);
          return si;
        });

        for (
          let i = 0;
          !isNaN(Number(tx.body?.messages?.length)) &&
          i < Number(tx.body?.messages?.length);
          i++
        ) {
          //@ts-ignore
          let msg: { type_url: string; value: any } = tx.body!.messages![i];

          const { type_url: msgType, value: msgBytes } = msg;

          const msgDecoder = MsgRegistry.get(msgType);
          if (!msgDecoder) {
            continue;
          }

          msg = {
            type_url: msgType,
            value: msgDecoder.decode(fromBase64(msgBytes)),
          };

          if (
            msg.type_url === "/secret.compute.v1beta1.MsgInstantiateContract"
          ) {
            msg.value.sender = bytesToAddress(msg.value.sender);
            msg.value.init_msg = toBase64(msg.value.init_msg);
            msg.value.callback_sig = null;
          } else if (
            msg.type_url === "/secret.compute.v1beta1.MsgExecuteContract"
          ) {
            msg.value.sender = bytesToAddress(msg.value.sender);
            msg.value.contract = bytesToAddress(msg.value.contract);
            msg.value.msg = toBase64(msg.value.msg);
            msg.value.callback_sig = null;
          } else if (msg.type_url === "/secret.compute.v1beta1.MsgStoreCode") {
            msg.value.sender = bytesToAddress(msg.value.sender);
            msg.value.wasm_byte_code = toBase64(msg.value.wasm_byte_code);
          }

          tx.body!.messages![i] = msg;
        }

        tx_response!.tx = {
          "@type": "/cosmos.tx.v1beta1.Tx",
          ...protobufJsonToGrpcGatewayJson(tx_response!.tx),
        };

        return await this.decodeTxResponse(tx_response!, ibcTxOptions);
      }
    } else if (mode === BroadcastMode.Sync) {
      const { BroadcastMode } = await import(
        "./grpc_gateway/cosmos/tx/v1beta1/service.pb"
      );

      //@ts-ignore
      ({ tx_response } = await TxService.BroadcastTx(
        {
          //@ts-ignore
          txBytes: toBase64(txBytes),
          mode: BroadcastMode.BROADCAST_MODE_SYNC,
        },
        { pathPrefix: this.url },
      ));

      if (tx_response?.code !== 0) {
        throw new Error(
          `Broadcasting transaction failed with code ${tx_response?.code} (codespace: ${tx_response?.codespace}). Log: ${tx_response?.raw_log}`,
        );
      }
    } else if (mode === BroadcastMode.Async) {
      const { BroadcastMode } = await import(
        "./grpc_gateway/cosmos/tx/v1beta1/service.pb"
      );

      TxService.BroadcastTx(
        {
          //@ts-ignore
          txBytes: toBase64(txBytes),
          mode: BroadcastMode.BROADCAST_MODE_ASYNC,
        },
        { pathPrefix: this.url },
      );
    } else {
      throw new Error(
        `Unknown broadcast mode "${String(mode)}", must be either "${String(
          BroadcastMode.Block,
        )}", "${String(BroadcastMode.Sync)}" or "${String(
          BroadcastMode.Async,
        )}".`,
      );
    }

    if (!waitForCommit) {
      //@ts-ignore
      return { transactionHash: txhash };
    }

    // sleep first because there's no point in checking right after broadcasting
    await sleep(checkIntervalMs / 2);

    while (true) {
      const result = await this.getTx(txhash);

      if (result) {
        return result;
      }

      if (start + timeoutMs < Date.now()) {
        throw new Error(
          `Transaction ID ${txhash} was submitted but was not yet found on the chain. You might want to check later or increase broadcastTimeoutMs from '${timeoutMs}'.`,
        );
      }

      await sleep(checkIntervalMs);
    }
  }

  private async signTx(
    messages: Msg[],
    txOptions?: TxOptions,
  ): Promise<string> {
    let signed = await this.prepareAndSign(messages, txOptions);

    return toBase64(signed);
  }

  private async broadcastSignedTx(
    messages: string,
    txOptions?: TxOptions,
  ): Promise<TxResponse> {
    let txBytes = fromBase64(messages);
    return this.broadcastTx(
      txBytes,
      txOptions?.broadcastTimeoutMs ?? 60_000,
      txOptions?.broadcastCheckIntervalMs ?? 6_000,
      txOptions?.broadcastMode ?? BroadcastMode.Block,
      txOptions?.waitForCommit ?? true,
    );
  }

  public async prepareAndSign(
    messages: Msg[],
    txOptions?: TxOptions,
  ): Promise<Uint8Array> {
    const gasLimit = txOptions?.gasLimit ?? 25_000;
    const gasPriceInFeeDenom = txOptions?.gasPriceInFeeDenom ?? 0.1;
    const feeDenom = txOptions?.feeDenom ?? "uscrt";
    const memo = txOptions?.memo ?? "";
    const feeGranter = txOptions?.feeGranter;

    const explicitSignerData = txOptions?.explicitSignerData;

    const txRaw = await this.sign(
      messages,
      {
        gas: String(gasLimit),
        amount: [
          {
            amount: String(gasToFee(gasLimit, gasPriceInFeeDenom)),
            denom: feeDenom,
          },
        ],
        granter: feeGranter,
      },
      memo,
      explicitSignerData,
    );

    return TxRaw.encode(txRaw).finish();
  }

  private async signAndBroadcast(
    messages: Msg[],
    txOptions?: TxOptions,
  ): Promise<TxResponse> {
    const txBytes = await this.prepareAndSign(messages, txOptions);

    return this.broadcastTx(
      txBytes,
      txOptions?.broadcastTimeoutMs ?? 60_000,
      txOptions?.broadcastCheckIntervalMs ?? 6_000,
      txOptions?.broadcastMode ?? BroadcastMode.Block,
      txOptions?.waitForCommit ?? true,
      txOptions?.ibcTxsOptions,
    );
  }

  private async simulate(
    messages: Msg[],
    txOptions?: TxOptions,
  ): Promise<SimulateResponse> {
    const tx_bytes = await this.prepareAndSign(messages, txOptions);
    return TxService.Simulate(
      //@ts-ignore
      { tx_bytes: toBase64(tx_bytes) },
      { pathPrefix: this.url },
    );
  }

  /**
   * Gets account number and sequence from the API, creates a sign doc,
   * creates a single signature and assembles the signed transaction.
   *
   * The sign mode (SIGN_MODE_DIRECT or SIGN_MODE_LEGACY_AMINO_JSON) is determined by this client's signer.
   *
   * You can pass signer data (account number, sequence and chain ID) explicitly instead of querying them
   * from the chain. This is needed when signing for a multisig account, but it also allows for offline signing
   * (See the SigningStargateClient.offline constructor).
   */
  private async sign(
    messages: Msg[],
    fee: StdFee,
    memo: string,
    explicitSignerData?: SignerData,
  ): Promise<TxRaw> {
    const accountFromSigner = (await this.wallet.getAccounts()).find(
      (account) => account.address === this.address,
    );
    if (!accountFromSigner) {
      throw new Error("Failed to retrieve account from signer");
    }

    let signerData: SignerData;
    if (explicitSignerData) {
      signerData = explicitSignerData;
    } else {
      const { account } = await this.query.auth.account({
        address: this.address,
      });

      if (!account) {
        throw new Error(
          `Cannot find account "${this.address}", make sure it has a balance.`,
        );
      }

      if (account["@type"] !== "/cosmos.auth.v1beta1.BaseAccount") {
        throw new Error(
          `Cannot sign with account of type "${account["@type"]}", can only sign with "/cosmos.auth.v1beta1.BaseAccount".`,
        );
      }

      const baseAccount = account as BaseAccount;
      signerData = {
        accountNumber: Number(baseAccount.account_number),
        sequence: Number(baseAccount.sequence),
        chainId: this.chainId,
      };
    }

    if (isDirectSigner(this.wallet)) {
      return this.signDirect(
        accountFromSigner,
        messages,
        fee,
        memo,
        signerData,
      );
    } else {
      return this.signAmino(accountFromSigner, messages, fee, memo, signerData);
    }
  }

  private async signAmino(
    account: AccountData,
    messages: Msg[],
    fee: StdFee,
    memo: string,
    { accountNumber, sequence, chainId }: SignerData,
  ): Promise<TxRaw> {
    if (isDirectSigner(this.wallet)) {
      throw new Error(
        "Wrong signer type! Expected AminoSigner or AminoEip191Signer.",
      );
    }

    let signMode = (
      await import("./protobuf/cosmos/tx/signing/v1beta1/signing")
    ).SignMode.SIGN_MODE_LEGACY_AMINO_JSON;
    if (typeof this.wallet.getSignMode === "function") {
      signMode = await this.wallet.getSignMode();
    }

    const msgs = await Promise.all(
      messages.map(async (msg) => {
        await this.populateCodeHash(msg);
        return msg.toAmino(this.encryptionUtils);
      }),
    );
    const signDoc = makeSignDocAmino(
      msgs,
      fee,
      chainId,
      memo,
      accountNumber,
      sequence,
    );

    const { signature, signed } = await this.wallet.signAmino(
      account.address,
      signDoc,
    );

    const txBody = {
      type_url: "/cosmos.tx.v1beta1.TxBody",
      value: {
        messages: await Promise.all(
          messages.map(async (msg, index) => {
            await this.populateCodeHash(msg);
            const asProto: ProtoMsg = await msg.toProto(this.encryptionUtils);

            return asProto;
          }),
        ),
        memo: memo,
      },
    };
    const txBodyBytes = await this.encodeTx(txBody);
    const signedGasLimit = Number(signed.fee.gas);
    const signedSequence = Number(signed.sequence);
    const pubkey = await encodePubkey(encodeSecp256k1Pubkey(account.pubkey));
    const signedAuthInfoBytes = await makeAuthInfoBytes(
      [{ pubkey, sequence: signedSequence }],
      signed.fee.amount,
      signedGasLimit,
      signed.fee.granter,
      signMode,
    );
    return TxRaw.fromPartial({
      body_bytes: txBodyBytes,
      auth_info_bytes: signedAuthInfoBytes,
      signatures: [fromBase64(signature.signature)],
    });
  }

  private async populateCodeHash(msg: Msg) {
    if (msg instanceof MsgExecuteContract) {
      if (!msg.codeHash) {
        msg.codeHash = (
          await this.query.compute.codeHashByContractAddress({
            contract_address: msg.contractAddress,
          })
        ).code_hash!;
      }
    } else if (msg instanceof MsgInstantiateContract) {
      if (!msg.codeHash) {
        msg.codeHash = (
          await this.query.compute.codeHashByCodeId({
            code_id: msg.codeId,
          })
        ).code_hash!;
      }
    }
  }

  private async encodeTx(txBody: {
    type_url: string;
    value: {
      messages: ProtoMsg[];
      memo: string;
    };
  }): Promise<Uint8Array> {
    const wrappedMessages = await Promise.all(
      txBody.value.messages.map(async (message) => {
        const binaryValue = await message.encode();
        return Any.fromPartial({
          type_url: message.type_url,
          value: binaryValue,
        });
      }),
    );

    const txBodyEncoded = TxBodyPb.fromPartial({
      ...txBody.value,
      messages: wrappedMessages,
    });
    return TxBodyPb.encode(txBodyEncoded).finish();
  }

  private async signDirect(
    account: AccountData,
    messages: Msg[],
    fee: StdFee,
    memo: string,
    { accountNumber, sequence, chainId }: SignerData,
  ): Promise<TxRaw> {
    if (!isDirectSigner(this.wallet)) {
      throw new Error("Wrong signer type! Expected DirectSigner.");
    }

    const txBody = {
      type_url: "/cosmos.tx.v1beta1.TxBody",
      value: {
        messages: await Promise.all(
          messages.map(async (msg, index) => {
            await this.populateCodeHash(msg);
            const asProto = await msg.toProto(this.encryptionUtils);

            return asProto;
          }),
        ),
        memo: memo,
      },
    };
    const txBodyBytes = await this.encodeTx(txBody);
    const pubkey = await encodePubkey(encodeSecp256k1Pubkey(account.pubkey));
    const gasLimit = Number(fee.gas);
    const authInfoBytes = await makeAuthInfoBytes(
      [{ pubkey, sequence }],
      fee.amount,
      gasLimit,
      fee.granter,
    );
    const signDoc = makeSignDocProto(
      txBodyBytes,
      authInfoBytes,
      chainId,
      accountNumber,
    );
    const { signature, signed } = await this.wallet.signDirect(
      account.address,
      signDoc,
    );
    return TxRaw.fromPartial({
      body_bytes: signed.body_bytes,
      auth_info_bytes: signed.auth_info_bytes,
      signatures: [fromBase64(signature.signature)],
    });
  }
}

function sleep(ms: number) {
  return new Promise((accept) => setTimeout(accept, ms));
}

export function gasToFee(gasLimit: number, gasPrice: number): number {
  return Math.ceil(gasLimit * gasPrice);
}

/**
 * Creates and serializes an AuthInfo document.
 *
 * This implementation does not support different signing modes for the different signers.
 */
async function makeAuthInfoBytes(
  signers: ReadonlyArray<{
    readonly pubkey: import("./protobuf/google/protobuf/any").Any;
    readonly sequence: number;
  }>,
  feeAmount: readonly Coin[],
  gasLimit: number,
  feeGranter?: string,
  signMode?: import("./protobuf/cosmos/tx/signing/v1beta1/signing").SignMode,
): Promise<Uint8Array> {
  if (!signMode) {
    signMode = (await import("./protobuf/cosmos/tx/signing/v1beta1/signing"))
      .SignMode.SIGN_MODE_DIRECT;
  }

  const authInfo: AuthInfo = {
    signer_infos: makeSignerInfos(signers, signMode),
    fee: {
      amount: [...feeAmount],
      gas_limit: String(gasLimit),
      granter: feeGranter ?? "",
      payer: "",
    },
  };

  const { AuthInfo } = await import("./protobuf/cosmos/tx/v1beta1/tx");
  return AuthInfo.encode(AuthInfo.fromPartial(authInfo)).finish();
}

/**
 * Create signer infos from the provided signers.
 *
 * This implementation does not support different signing modes for the different signers.
 */
function makeSignerInfos(
  signers: ReadonlyArray<{
    readonly pubkey: import("./protobuf/google/protobuf/any").Any;
    readonly sequence: number;
  }>,
  signMode: import("./protobuf/cosmos/tx/signing/v1beta1/signing").SignMode,
): import("./protobuf/cosmos/tx/v1beta1/tx").SignerInfo[] {
  return signers.map(
    ({
      pubkey,
      sequence,
    }): import("./protobuf/cosmos/tx/v1beta1/tx").SignerInfo => ({
      public_key: pubkey,
      mode_info: {
        single: { mode: signMode },
      },
      sequence: String(sequence),
    }),
  );
}

function makeSignDocProto(
  bodyBytes: Uint8Array,
  authInfoBytes: Uint8Array,
  chainId: string,
  accountNumber: number,
): import("./protobuf/cosmos/tx/v1beta1/tx").SignDoc {
  return {
    body_bytes: bodyBytes,
    auth_info_bytes: authInfoBytes,
    chain_id: chainId,
    account_number: String(accountNumber),
  };
}

async function encodePubkey(
  pubkey: Pubkey,
): Promise<import("./protobuf/google/protobuf/any").Any> {
  const { Any } = await import("./protobuf/google/protobuf/any");

  if (isSecp256k1Pubkey(pubkey)) {
    const { PubKey } = await import("./protobuf/cosmos/crypto/secp256k1/keys");

    const pubkeyProto = PubKey.fromPartial({
      key: fromBase64(pubkey.value),
    });
    return Any.fromPartial({
      type_url: "/cosmos.crypto.secp256k1.PubKey",
      value: Uint8Array.from(PubKey.encode(pubkeyProto).finish()),
    });
  } else if (isMultisigThresholdPubkey(pubkey)) {
    const { LegacyAminoPubKey } = await import(
      "./protobuf/cosmos/crypto/multisig/keys"
    );

    const pubkeyProto = LegacyAminoPubKey.fromPartial({
      threshold: Number(pubkey.value.threshold),
      public_keys: pubkey.value.pubkeys.map(encodePubkey),
    });
    return Any.fromPartial({
      type_url: "/cosmos.crypto.multisig.LegacyAminoPubKey",
      value: Uint8Array.from(LegacyAminoPubKey.encode(pubkeyProto).finish()),
    });
  } else {
    throw new Error(`Pubkey type ${pubkey.type} not recognized`);
  }
}

function isSecp256k1Pubkey(pubkey: Pubkey): boolean {
  return pubkey.type === "tendermint/PubKeySecp256k1";
}

function isMultisigThresholdPubkey(pubkey: Pubkey): boolean {
  return pubkey.type === "tendermint/PubKeyMultisigThreshold";
}

function makeSignDocAmino(
  msgs: readonly AminoMsg[],
  fee: StdFee,
  chainId: string,
  memo: string | undefined,
  accountNumber: number | string,
  sequence: number | string,
): StdSignDoc {
  return {
    chain_id: chainId,
    account_number: String(accountNumber),
    sequence: String(sequence),
    fee: fee,
    msgs: msgs,
    memo: memo || "",
  };
}

export enum TxResultCode {
  /** Success is returned if the transaction executed successfully */
  Success = 0,

  /** ErrInternal should never be exposed, but we reserve this code for non-specified errors */
  ErrInternal = 1,

  /** ErrTxDecode is returned if we cannot parse a transaction */
  ErrTxDecode = 2,

  /** ErrInvalidSequence is used the sequence number (nonce) is incorrect for the signature */
  ErrInvalidSequence = 3,

  /** ErrUnauthorized is used whenever a request without sufficient authorization is handled. */
  ErrUnauthorized = 4,

  /** ErrInsufficientFunds is used when the account cannot pay requested amount. */
  ErrInsufficientFunds = 5,

  /** ErrUnknownRequest to doc */
  ErrUnknownRequest = 6,

  /** ErrInvalidAddress to doc */
  ErrInvalidAddress = 7,

  /** ErrInvalidPubKey to doc */
  ErrInvalidPubKey = 8,

  /** ErrUnknownAddress to doc */
  ErrUnknownAddress = 9,

  /** ErrInvalidCoins to doc */
  ErrInvalidCoins = 10,

  /** ErrOutOfGas to doc */
  ErrOutOfGas = 11,

  /** ErrMemoTooLarge to doc */
  ErrMemoTooLarge = 12,

  /** ErrInsufficientFee to doc */
  ErrInsufficientFee = 13,

  /** ErrTooManySignatures to doc */
  ErrTooManySignatures = 14,

  /** ErrNoSignatures to doc */
  ErrNoSignatures = 15,

  /** ErrJSONMarshal defines an ABCI typed JSON marshalling error */
  ErrJSONMarshal = 16,

  /** ErrJSONUnmarshal defines an ABCI typed JSON unmarshalling error */
  ErrJSONUnmarshal = 17,

  /** ErrInvalidRequest defines an ABCI typed error where the request contains invalid data. */
  ErrInvalidRequest = 18,

  /** ErrTxInMempoolCache defines an ABCI typed error where a tx already exists in the mempool. */
  ErrTxInMempoolCache = 19,

  /** ErrMempoolIsFull defines an ABCI typed error where the mempool is full. */
  ErrMempoolIsFull = 20,

  /** ErrTxTooLarge defines an ABCI typed error where tx is too large. */
  ErrTxTooLarge = 21,

  /** ErrKeyNotFound defines an error when the key doesn't exist */
  ErrKeyNotFound = 22,

  /** ErrWrongPassword defines an error when the key password is invalid. */
  ErrWrongPassword = 23,

  /** ErrorInvalidSigner defines an error when the tx intended signer does not match the given signer. */
  ErrorInvalidSigner = 24,

  /** ErrorInvalidGasAdjustment defines an error for an invalid gas adjustment */
  ErrorInvalidGasAdjustment = 25,

  /** ErrInvalidHeight defines an error for an invalid height */
  ErrInvalidHeight = 26,

  /** ErrInvalidVersion defines a general error for an invalid version */
  ErrInvalidVersion = 27,

  /** ErrInvalidChainID defines an error when the chain-id is invalid. */
  ErrInvalidChainID = 28,

  /** ErrInvalidType defines an error an invalid type. */
  ErrInvalidType = 29,

  /** ErrTxTimeoutHeight defines an error for when a tx is rejected out due to an explicitly set timeout height. */
  ErrTxTimeoutHeight = 30,

  /** ErrUnknownExtensionOptions defines an error for unknown extension options. */
  ErrUnknownExtensionOptions = 31,

  /** ErrWrongSequence defines an error where the account sequence defined in the signer info doesn't match the account's actual sequence number. */
  ErrWrongSequence = 32,

  /** ErrPackAny defines an error when packing a protobuf message to Any fails. */
  ErrPackAny = 33,

  /** ErrUnpackAny defines an error when unpacking a protobuf message from Any fails. */
  ErrUnpackAny = 34,

  /** ErrLogic defines an internal logic error, e.g. an invariant or assertion that is violated. It is a programmer error, not a user-facing error. */
  ErrLogic = 35,

  /** ErrConflict defines a conflict error, e.g. when two goroutines try to access the same resource and one of them fails. */
  ErrConflict = 36,

  /** ErrNotSupported is returned when we call a branch of a code which is currently not supported. */
  ErrNotSupported = 37,

  /** ErrNotFound defines an error when requested entity doesn't exist in the state. */
  ErrNotFound = 38,

  /** ErrIO should be used to wrap internal errors caused by external operation. Examples: not DB domain error, file writing etc... */
  ErrIO = 39,

  /** ErrAppConfig defines an error occurred if min-gas-prices field in BaseConfig is empty. */
  ErrAppConfig = 40,

  /** ErrPanic is only set when we recover from a panic, so we know to redact potentially sensitive system info. */
  ErrPanic = 111222,
}

/**
 * Recursively converts an object of type `{ type_url: string; value: any; }`
 * to type `{ "@type": string; ...values }`
 */
function protobufJsonToGrpcGatewayJson(obj: any): any {
  if (typeof obj !== "object" || obj === null) {
    return obj;
  }

  if (Array.isArray(obj)) {
    return obj.map(protobufJsonToGrpcGatewayJson);
  }

  if (
    Object.keys(obj).length === 2 &&
    typeof obj["type_url"] === "string" &&
    typeof obj["value"] === "object"
  ) {
    return Object.assign(
      { "@type": obj["type_url"] },
      protobufJsonToGrpcGatewayJson(obj["value"]),
    );
  }

  const result: Record<string, any> = {};

  Object.keys(obj).forEach((key) => {
    result[key] = protobufJsonToGrpcGatewayJson(obj[key]);
  });

  return result;
}<|MERGE_RESOLUTION|>--- conflicted
+++ resolved
@@ -963,15 +963,9 @@
 
       while (tries > 0 && !isDoneObject.isDone) {
         const txs = await this.txsQuery(query);
-<<<<<<< HEAD
 
         const ibcRespTx = txs.find((tx) => tx.code === 0);
 
-=======
-
-        const ibcRespTx = txs.find((tx) => tx.code === 0);
-
->>>>>>> 067bee5d
         if (ibcRespTx) {
           isDoneObject.isDone = true;
           resolve({
