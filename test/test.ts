--- conflicted
+++ resolved
@@ -2626,364 +2626,4 @@
       ),
     ).toBe("secretvalcons1rd5gs24he44ufnwawshu3u73lh33cx5z7npzre");
   });
-<<<<<<< HEAD
-=======
-});
-
-test.skip("MetaMaskWallet account derivation", async () => {
-  // TODO
-  // The "MetaMaskWallet signer" test only tests the signer part of the wallet
-  // it gets the account/pubkey from localStorage
-  // To test the account derivation code of MetaMaskWallet.create() we need to fix
-  // the personal_sign function in "MetaMaskWallet signer" which sets dummy recovery id
-  // when signing stuff
-});
-
-test("MetaMaskWallet signer", async () => {
-  //@ts-ignore
-  global.localStorage = {
-    getItem: () => {
-      // pubkey of account a
-      return toHex(accounts[0].walletAmino.publicKey);
-    },
-    removeItem: () => {},
-    setItem: () => {},
-  };
-
-  const ethProvider = {
-    request: async (req: {
-      method: "personal_sign";
-      params: [string /* msgToSign */, string /* ethAddress */];
-    }) => {
-      const msgData = fromUtf8(fromHex(req.params[0].slice(2)));
-      const length = msgData.length;
-      const eip191MessagePrefix = "\x19Ethereum Signed Message:\n";
-
-      const msgToSign = eip191MessagePrefix + length + msgData;
-
-      const msgHash = keccak_256(toUtf8(msgToSign));
-
-      const privkey = accounts[0].walletAmino.privateKey;
-
-      const signature = await secp256k1.sign(msgHash, privkey, {
-        extraEntropy: true,
-        der: false,
-      });
-
-      // add dummy leading 0x and dummy trailing recovery id
-      // this needs to be fixed to test the address derivation code
-      return `0x${toHex(signature)}00`;
-    },
-  };
-
-  const wallet = await MetaMaskWallet.create(
-    ethProvider,
-    "0x087114fb337980d7b96098785f19345531816b6d", // derived ETH address for account a
-  );
-
-  const secretjs = new SecretNetworkClient({
-    url: "http://localhost:1317",
-    wallet: wallet,
-    walletAddress: wallet.address,
-    chainId: "secretdev-1",
-  });
-
-  const txStore = await secretjs.tx.compute.storeCode(
-    {
-      sender: accounts[0].address,
-      wasm_byte_code: fs.readFileSync(
-        `${__dirname}/snip20-ibc.wasm.gz`,
-      ) as Uint8Array,
-      source: "",
-      builder: "",
-    },
-    {
-      broadcastCheckIntervalMs: 100,
-      gasLimit: 5_000_000,
-    },
-  );
-  if (txStore.code !== TxResultCode.Success) {
-    console.error(txStore.rawLog);
-  }
-  expect(txStore.code).toBe(TxResultCode.Success);
-
-  const code_id = MsgStoreCodeResponse.decode(txStore.data[0]).code_id;
-  expect(code_id).toBe(getValueFromRawLog(txStore.rawLog, "message.code_id"));
-
-  const { code_hash } = await secretjs.query.compute.codeHashByCodeId({
-    code_id,
-  });
-
-  const tx = await secretjs.tx.compute.instantiateContract(
-    {
-      sender: accounts[0].address,
-      code_id: code_id,
-      code_hash: code_hash,
-      init_msg: {
-        name: "Secret SCRT",
-        admin: accounts[0].address,
-        symbol: "SSCRT",
-        decimals: 6,
-        initial_balances: [{ address: accounts[0].address, amount: "1" }],
-        prng_seed: "eW8=",
-        config: {
-          public_total_supply: true,
-          enable_deposit: true,
-          enable_redeem: true,
-          enable_mint: false,
-          enable_burn: false,
-        },
-        supported_denoms: ["uscrt"],
-      },
-      label: `label-${Date.now()}`,
-      init_funds: [],
-    },
-    {
-      broadcastCheckIntervalMs: 100,
-      gasLimit: 5_000_000,
-    },
-  );
-  if (tx.code !== TxResultCode.Success) {
-    console.error(tx.rawLog);
-  }
-  expect(tx.code).toBe(TxResultCode.Success);
-
-  expect(getValueFromRawLog(tx.rawLog, "message.action")).toBe(
-    "/secret.compute.v1beta1.MsgInstantiateContract",
-  );
-  expect(getValueFromRawLog(tx.rawLog, "message.contract_address")).toContain(
-    "secret1",
-  );
-});
-
-describe("ibc", () => {
-  let ibcChannelIdOnChain1 = "";
-  let ibcChannelIdOnChain2 = "";
-  let stopRelayer: () => Promise<void>;
-
-  beforeAll(async () => {
-    if (process.env.SKIP_LOCLSECRET === "true") {
-      return;
-    }
-
-    // init localsecret
-    console.log("\nSetting up LocalSecret2...");
-    await exec("docker rm -f localsecret2 || true");
-    const { /* stdout, */ stderr } = await exec(
-      `docker run -d -p 1318:1316 -p 36657:26657 -e CHAINID=secretdev-2 --name localsecret2 $(cat "${__dirname}/localsecret-version")`,
-    );
-
-    // console.log("stdout (testnet container id?):", stdout);
-    if (stderr) {
-      console.error("stderr:", stderr);
-    }
-
-    // Wait for the network to start (i.e. block number >= 1)
-    console.log("Waiting for LocalSecret2 to start...");
-
-    await waitForChainToStart({
-      url: "http://localhost:1318",
-      chainId: "secretdev-2",
-    });
-
-    // set block time to 200ms
-    await exec(
-      "docker exec localsecret2 sed -E -i '/timeout_(propose|prevote|precommit|commit)/s/[0-9]+m?s/200ms/' .secretd/config/config.toml",
-    );
-    await exec("docker stop localsecret2");
-    await exec("docker start localsecret2");
-
-    await waitForChainToStart({
-      url: "http://localhost:1318",
-      chainId: "secretdev-2",
-    });
-
-    console.log("LocalSecret2 is running");
-
-    console.log("Creating IBC connection...");
-    const ibcConnection = await createIbcConnection();
-
-    console.log("Creating IBC channel...");
-    const ibcChannelPair = await createIbcChannel(ibcConnection);
-
-    ibcChannelIdOnChain1 = ibcChannelPair.src.channelId;
-    ibcChannelIdOnChain2 = ibcChannelPair.dest.channelId;
-
-    expect(ibcChannelIdOnChain1).not.toBe("");
-    expect(ibcChannelIdOnChain2).not.toBe("");
-
-    console.log("Looping relayer...");
-    stopRelayer = await loopRelayer(ibcConnection);
-  }, 180_000);
-
-  afterAll(async () => {
-    const done = stopRelayer();
-    await done;
-  });
-
-  test("ibcResponses", async () => {
-    const { secretjs } = accounts[0];
-
-    const tx = await secretjs.tx.ibc.transfer(
-      {
-        sender: secretjs.address,
-        receiver: secretjs.address,
-        source_channel: ibcChannelIdOnChain1,
-        source_port: "transfer",
-        token: {
-          amount: "1",
-          denom: "uscrt",
-        },
-        timeout_timestamp: String(Math.floor(Date.now() / 1000) + 10 * 60), // 10 minute timeout
-      },
-      {
-        broadcastCheckIntervalMs: 100,
-        gasLimit: 100_000,
-        ibcTxsOptions: {
-          resolveResponsesCheckIntervalMs: 250,
-        },
-      },
-    );
-
-    if (tx.code !== TxResultCode.Success) {
-      console.error(tx.rawLog);
-    }
-    expect(tx.code).toBe(TxResultCode.Success);
-
-    expect(tx.ibcResponses.length).toBe(1);
-    const ibcResp = await tx.ibcResponses[0];
-
-    expect(ibcResp.type).toBe("ack");
-
-    expect(
-      ibcResp.tx.arrayLog?.find(
-        (x) =>
-          x.type === "fungible_token_packet" &&
-          x.key === "success" &&
-          x.value === "\x01",
-      ),
-    ).toBeTruthy();
-  }, 90_000);
-
-  test("multiple ibcResponses", async () => {
-    const { secretjs } = accounts[0];
-
-    const tx = await secretjs.tx.broadcast(
-      [
-        new MsgTransfer({
-          sender: secretjs.address,
-          receiver: secretjs.address,
-          source_channel: ibcChannelIdOnChain1,
-          source_port: "transfer",
-          token: {
-            amount: "1",
-            denom: "uscrt",
-          },
-          timeout_timestamp: String(Math.floor(Date.now() / 1000) + 10 * 60), // 10 minute timeout
-        }),
-        new MsgTransfer({
-          sender: secretjs.address,
-          receiver: secretjs.address,
-          source_channel: ibcChannelIdOnChain1,
-          source_port: "transfer",
-          token: {
-            amount: "1",
-            denom: "uscrt",
-          },
-          timeout_timestamp: String(Math.floor(Date.now() / 1000) + 10 * 60), // 10 minute timeout
-        }),
-      ],
-      {
-        broadcastCheckIntervalMs: 100,
-        gasLimit: 200_000,
-        ibcTxsOptions: {
-          resolveResponsesCheckIntervalMs: 250,
-        },
-      },
-    );
-
-    if (tx.code !== TxResultCode.Success) {
-      console.error(tx.rawLog);
-    }
-    expect(tx.code).toBe(TxResultCode.Success);
-
-    expect(tx.ibcResponses.length).toBe(2);
-    const ibcResponses = await Promise.all(tx.ibcResponses);
-
-    for (const ibcResp of ibcResponses) {
-      expect(ibcResp.type).toBe("ack");
-      expect(
-        ibcResp.tx.arrayLog?.find(
-          (x) =>
-            x.type === "fungible_token_packet" &&
-            x.key === "success" &&
-            x.value === "\x01",
-        ),
-      ).toBeTruthy();
-    }
-  }, 90_000);
-
-  test("ibcResponses timeout", async () => {
-    const { secretjs } = accounts[0];
-
-    const tx = await secretjs.tx.ibc.transfer(
-      {
-        sender: secretjs.address,
-        receiver: secretjs.address,
-        source_channel: ibcChannelIdOnChain1,
-        source_port: "transfer",
-        token: {
-          amount: "1",
-          denom: "uscrt",
-        },
-        timeout_timestamp: String(Math.floor(Date.now() / 1000) + 1), // 1 second timeout
-      },
-      {
-        broadcastCheckIntervalMs: 100,
-        gasLimit: 100_000,
-        ibcTxsOptions: {
-          resolveResponsesCheckIntervalMs: 250,
-        },
-      },
-    );
-
-    if (tx.code !== TxResultCode.Success) {
-      console.error(tx.rawLog);
-    }
-    expect(tx.code).toBe(TxResultCode.Success);
-
-    expect(tx.ibcResponses.length).toBe(1);
-    const ibcResp = await tx.ibcResponses[0];
-
-    expect(ibcResp.type).toBe("timeout");
-
-    expect(
-      ibcResp.tx.arrayLog?.find(
-        (x) =>
-          x.type === "timeout" && x.key === "refund_amount" && x.value === "1",
-      ),
-    ).toBeTruthy();
-    expect(
-      ibcResp.tx.arrayLog?.find(
-        (x) =>
-          x.type === "timeout" &&
-          x.key === "refund_denom" &&
-          x.value === "uscrt",
-      ),
-    ).toBeTruthy();
-    expect(
-      ibcResp.tx.arrayLog?.find(
-        (x) =>
-          x.type === "timeout" &&
-          x.key === "refund_receiver" &&
-          x.value === secretjs.address,
-      ),
-    ).toBeTruthy();
-  }, 90_000);
-
-  // describe("cw20-ics20", () => {
-  //   let contractAddress: string;
-  //   beforeAll(async () => {});
-  // });
->>>>>>> 36083d41
 });