import { SecretNetworkClient } from "../src";
import { exec, sleep } from "./utils";

require("ts-node").register({ transpileOnly: true });

module.exports = async () => {
  if (process.env.SKIP_LOCALSECRET === "true") {
    return;
  }

  // init localsecret
  console.log("\nSetting up LocalSecret...");
  await exec("docker rm -f localsecret || true");
  const { /* stdout, */ stderr } = await exec(
<<<<<<< HEAD
    "docker run -it -d -p 9091:9091 --name localsecret ghcr.io/scrtlabs/localsecret:v1.5.1-patch.3",
=======
    "docker run -it -d -p 1317:1316 --name localsecret ghcr.io/scrtlabs/localsecret:v1.6.0-alpha.4",
>>>>>>> 2cf918ab
  );

  // console.log("stdout (testnet container id?):", stdout);
  if (stderr) {
    console.error("stderr:", stderr);
  }

  // Wait for the network to start (i.e. block number >= 1)
  console.log("Waiting for the network to start...");

  await waitForBlocks();

  // set block time to 200ms
  await exec(
    "docker exec localsecret sed -E -i '/timeout_(propose|prevote|precommit|commit)/s/[0-9]+m?s/200ms/' .secretd/config/config.toml",
  );
  await exec("docker stop localsecret");
  await exec("docker start localsecret");

  await waitForBlocks();

  console.log(`LocalSecret is running`);
};

async function waitForBlocks() {
  while (true) {
    const secretjs = new SecretNetworkClient({
      url: "http://localhost:1317",
      chainId: "secretdev-1",
    });

    try {
      const { block } = await secretjs.query.tendermint.getLatestBlock({});

      if (Number(block?.header?.height) >= 1) {
        break;
      }
    } catch (e) {
      // console.eerror(e);
    }
    await sleep(250);
  }
}<|MERGE_RESOLUTION|>--- conflicted
+++ resolved
@@ -12,11 +12,7 @@
   console.log("\nSetting up LocalSecret...");
   await exec("docker rm -f localsecret || true");
   const { /* stdout, */ stderr } = await exec(
-<<<<<<< HEAD
-    "docker run -it -d -p 9091:9091 --name localsecret ghcr.io/scrtlabs/localsecret:v1.5.1-patch.3",
-=======
     "docker run -it -d -p 1317:1316 --name localsecret ghcr.io/scrtlabs/localsecret:v1.6.0-alpha.4",
->>>>>>> 2cf918ab
   );
 
   // console.log("stdout (testnet container id?):", stdout);
