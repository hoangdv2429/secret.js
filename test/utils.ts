import { IbcClient, Link } from "@confio/relayer";
import { ChannelPair } from "@confio/relayer/build/lib/link";
import { GasPrice } from "@cosmjs/stargate";
import fs from "fs";
import util from "util";
import { SecretNetworkClient, TxResultCode, Wallet } from "../src";
import {
  Order,
  State as ChannelState,
} from "../src/protobuf_stuff/ibc/core/channel/v1/channel";
import { State as ConnectionState } from "../src/protobuf_stuff/ibc/core/connection/v1/connection";
import { AminoWallet } from "../src/wallet_amino";

export const exec = util.promisify(require("child_process").exec);

export type Account = {
  address: string;
  mnemonic: string;
  walletAmino: AminoWallet;
  walletProto: Wallet;
  secretjs: SecretNetworkClient;
};

export async function sleep(ms: number) {
  return new Promise((resolve) => setTimeout(resolve, ms));
}

export function getMnemonicRegexForAccountName(account: string) {
  return new RegExp(`{"name":"${account}".+?"mnemonic":".+?"}`);
}

export function getValueFromRawLog(
  rawLog: string | undefined,
  key: string,
): string {
  if (!rawLog) {
    return "";
  }

  for (const l of JSON.parse(rawLog)) {
    for (const e of l.events) {
      for (const a of e.attributes) {
        if (`${e.type}.${a.key}` === key) {
          return String(a.value);
        }
      }
    }
  }

  return "";
}

export async function waitForTx(txhash: string): Promise<any> {
  while (true) {
    try {
      const { stdout } = await exec(
        `docker exec -i localsecret secretd q tx ${txhash}`,
      );

      if (Number(JSON.parse(stdout)?.code) === 0) {
        return JSON.parse(stdout);
      }
    } catch (error) {
      // console.error("q tx:", error);
    }

    await sleep(1000);
  }
}

export async function storeContract(
  wasmPath: string,
  account: Account,
): Promise<number> {
  const secretjs = account.secretjs;
  const txStore = await secretjs.tx.compute.storeCode(
    {
      sender: account.address,
      wasm_byte_code: fs.readFileSync(wasmPath) as Uint8Array,
      source: "",
      builder: "",
    },
    {
      gasLimit: 5_000_000,
    },
  );
  if (txStore.code !== TxResultCode.Success) {
    console.error(txStore.rawLog);
  }
  expect(txStore.code).toBe(TxResultCode.Success);

  return Number(getValueFromRawLog(txStore.rawLog, "message.code_id"));
}

export async function initContract(
  code_id: number,
  init_msg: object,
  account: Account,
  label?: string,
): Promise<string> {
  const secretjs = account.secretjs;
  const { code_hash } = await secretjs.query.compute.codeHashByCodeId({
    code_id: String(code_id),
  });

  const txInit = await secretjs.tx.compute.instantiateContract(
    {
      sender: account.address,
      code_id,
      code_hash,
      init_msg,
      label: label || `label-${Date.now()}`,
      init_funds: [],
    },
    {
      gasLimit: 5_000_000,
    },
  );
  if (txInit.code !== TxResultCode.Success) {
    console.error(txInit.rawLog);
  }
  expect(txInit.code).toBe(TxResultCode.Success);
  expect(getValueFromRawLog(txInit.rawLog, "message.action")).toBe(
    "/secret.compute.v1beta1.MsgInstantiateContract",
  );

  return getValueFromRawLog(txInit.rawLog, "message.contract_address");
}

export async function getBalance(
  secretjs: SecretNetworkClient,
  address: string,
): Promise<bigint> {
  const response = await secretjs.query.bank.balance({
    address,
    denom: "uscrt",
  });

  if (response.balance) {
    return BigInt(response.balance.amount!);
  } else {
    return BigInt(0);
  }
}

<<<<<<< HEAD
export async function waitForIBCConnection(
  chainId: string,
  grpcWebUrl: string,
) {
  const secretjs = await SecretNetworkClient.create({
    grpcWebUrl,
    chainId,
  });

  console.log("Waiting for open connections on", chainId + "...");
  while (true) {
    try {
      const { connections } = await secretjs.query.ibc_connection.connections(
        {},
      );

      if (
        connections.length >= 1 &&
        connections[0].state === ConnectionState.STATE_OPEN
      ) {
        console.log("Found an open connection on", chainId);
        break;
      }
    } catch (e) {
      // console.error("IBC error:", e, "on chain", chainId);
    }
    await sleep(100);
  }
}

export async function waitForIBCChannel(
  chainId: string,
  grpcWebUrl: string,
  channelId: string,
) {
  const secretjs = await SecretNetworkClient.create({
    grpcWebUrl,
    chainId,
  });

  console.log(`Waiting for ${channelId} on ${chainId}...`);
  outter: while (true) {
    try {
      const { channels } = await secretjs.query.ibc_channel.channels({});

      for (const c of channels) {
        if (c.channelId === channelId && c.state == ChannelState.STATE_OPEN) {
          console.log(`${channelId} is open on ${chainId}`);
          break outter;
        }
      }
    } catch (e) {
      // console.error("IBC error:", e, "on chain", chainId);
    }
    await sleep(100);
  }
}

export async function createIbcConnection(): Promise<Link> {
  // Create signers as LocalSecret account d
  // (Both sides are localsecret so same account can be used on both sides)
  const signerA = new Wallet(
    "word twist toast cloth movie predict advance crumble escape whale sail such angry muffin balcony keen move employ cook valve hurt glimpse breeze brick",
  );
  const signerB = signerA;

  // Create IBC Client for chain A
  const clientA = await IbcClient.connectWithSigner(
    "http://localhost:26657",
    signerA,
    signerA.address,
    {
      prefix: "secret",
      gasPrice: GasPrice.fromString("0.25uscrt"),
      estimatedBlockTime: 5750,
      estimatedIndexerTime: 500,
    },
  );
  // console.group("IBC client for chain A");
  // console.log(JSON.stringify(clientA));
  // console.groupEnd();

  // Create IBC Client for chain A
  const clientB = await IbcClient.connectWithSigner(
    "http://localhost:36657",
    signerB,
    signerB.address,
    {
      prefix: "secret",
      gasPrice: GasPrice.fromString("0.25uscrt"),
      estimatedBlockTime: 5750,
      estimatedIndexerTime: 500,
    },
  );
  // console.group("IBC client for chain B");
  // console.log(JSON.stringify(clientB));
  // console.groupEnd();

  // Create new connectiosn for the 2 clients
  const link = await Link.createWithNewConnections(clientA, clientB);

  // console.group("IBC link details");
  // console.log(JSON.stringify(link));
  // console.groupEnd();

  return link;
}
export async function createIbcChannel(
  link: Link,
  contractPort: string,
): Promise<ChannelPair> {
  await Promise.all([link.updateClient("A"), link.updateClient("B")]);

  // Create a channel for the connections
  const channels = await link.createChannel(
    "A",
    contractPort,
    "transfer",
    Order.ORDER_UNORDERED,
    "ics20-1",
  );

  // console.group("IBC channel details");
  // console.log(JSON.stringify(channels));
  // console.groupEnd();

  return channels;
}

export async function loopRelayer(link: Link) {
  while (true) {
    try {
      let nextRelay = await link.relayAll();
      // console.group("Next relay:");
      // console.log(nextRelay);
      // console.groupEnd();

      await Promise.all([link.updateClient("A"), link.updateClient("B")]);
    } catch (e) {
      console.error(`Caught error: `, e);
    }
    await sleep(5000);
  }
=======
export function getAllMethodNames(obj: any): Array<string> {
  const methods = new Set<string>();
  while ((obj = Reflect.getPrototypeOf(obj))) {
    Reflect.ownKeys(obj).forEach((k) => {
      if (
        ![
          "__defineGetter__",
          "__defineSetter__",
          "__lookupGetter__",
          "__lookupSetter__",
          "__proto__",
          "constructor",
          "hasOwnProperty",
          "isPrototypeOf",
          "propertyIsEnumerable",
          "toLocaleString",
          "toString",
          "valueOf",
        ].includes(k.toString())
      ) {
        methods.add(k.toString());
      }
    });
  }
  return Array.from(methods);
>>>>>>> 92252901
}<|MERGE_RESOLUTION|>--- conflicted
+++ resolved
@@ -1,9 +1,9 @@
+import fs from "fs";
+import util from "util";
+import { SecretNetworkClient, TxResultCode, Wallet } from "../src";
 import { IbcClient, Link } from "@confio/relayer";
 import { ChannelPair } from "@confio/relayer/build/lib/link";
 import { GasPrice } from "@cosmjs/stargate";
-import fs from "fs";
-import util from "util";
-import { SecretNetworkClient, TxResultCode, Wallet } from "../src";
 import {
   Order,
   State as ChannelState,
@@ -143,13 +143,12 @@
   }
 }
 
-<<<<<<< HEAD
 export async function waitForIBCConnection(
   chainId: string,
-  grpcWebUrl: string,
+  url: string,
 ) {
-  const secretjs = await SecretNetworkClient.create({
-    grpcWebUrl,
+  const secretjs = new SecretNetworkClient({
+    url,
     chainId,
   });
 
@@ -287,7 +286,8 @@
     }
     await sleep(5000);
   }
-=======
+}
+
 export function getAllMethodNames(obj: any): Array<string> {
   const methods = new Set<string>();
   while ((obj = Reflect.getPrototypeOf(obj))) {
@@ -313,5 +313,4 @@
     });
   }
   return Array.from(methods);
->>>>>>> 92252901
 }